--- conflicted
+++ resolved
@@ -9,6 +9,19 @@
 The minor version will be incremented upon a breaking change and the patch version will be incremented for features.
 
 ## [Unreleased]
+
+### Fixes
+
+### Features
+
+### Breaking
+
+## 2024-03-04
+
+- yellowstone-grpc-client-1.13.0+solana.1.17.20
+- yellowstone-grpc-geyser-1.12.0+solana.1.17.20
+- yellowstone-grpc-proto-1.12.0+solana.1.17.20
+- yellowstone-grpc-tools-1.0.0-rc.9+solana.1.17.20
 
 ### Fixes
 
@@ -21,12 +34,12 @@
 - geyser: use `Vec::binary_search` instead of `HashSet::contains` in the filters ([#284](https://github.com/rpcpool/yellowstone-grpc/pull/284))
 - proto: add `starting_transaction_index` to entry message ([#289](https://github.com/rpcpool/yellowstone-grpc/pull/289))
 - geyser: add `hostname` to version response ([#291](https://github.com/rpcpool/yellowstone-grpc/pull/291))
+- solana: update to 1.17.22 ([#292](https://github.com/rpcpool/yellowstone-grpc/pull/292))
 
 ### Breaking
 
-<<<<<<< HEAD
 - tools: add metrics, new config for google-pubsub ([#280](https://github.com/rpcpool/yellowstone-grpc/pull/280))
-=======
+
 ## 2024-02-06
 
 - yellowstone-grpc-client-1.13.0+solana.1.17.20
@@ -55,7 +68,6 @@
 ### Features
 
 - solana: update to 1.17.17
->>>>>>> 13f3093c
 
 ## 2024-01-15
 
