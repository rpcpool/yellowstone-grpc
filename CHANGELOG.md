# Changelog

All notable changes to this project will be documented in this file.

The format is based on [Keep a Changelog](https://keepachangelog.com/en/1.0.0/),
and this project adheres to [Semantic Versioning](https://semver.org/spec/v2.0.0.html).

**Note:** Version 0 of Semantic Versioning is handled differently from version 1 and above.
The minor version will be incremented upon a breaking change and the patch version will be incremented for features.

## [Unreleased]

### Fixes

### Features

### Breaking

<<<<<<< HEAD
## 2025-09-02

- yellowstone-grpc-geyser-10.0.0
- yellowstone-grpc-client-simple-10.0.0
- yellowstone-grpc-client-10.0.0
- yellowstone-grpc-geyser-10.0.0
- yellowstone-grpc-proto-10.0.0

### Breaking

- Upgraded solana/agave dependencies to agave 3. solana-storage.proto file updates adds a new `message_hash` field
=======
## 2025-09-11

- yellowstone-grpc-geyser-9.0.1

### Fixes

- Fixed unload in grpc geyser plugin.
>>>>>>> 3b30a25b

## 2025-08-04

- yellowstone-grpc-geyser-9.0.0
- yellowstone-grpc-client-simple-9.0.0
- yellowstone-grpc-client-9.0.0
- yellowstone-grpc-geyser-9.0.0
- yellowstone-grpc-proto-9.0.0

### Breaking

- Upgaded to tonic 0.14.0 which can break customer code if they rely on tonic to do something else.

## 2025-08-01

- yellowstone-grpc-geyser-8.1.0

### Features

- geyser plugin exposes new metrics to measure subscriber performance such send/recv bandwidth load.
- Added metrics to measure the amount of account update and sizes we are receiving from agave.

## 2025-06-30

- @triton-one/yellowstone-grpc@4.1.0
- yellowstone-grpc-client-simple-8.0.0
- yellowstone-grpc-client-8.0.0
- yellowstone-grpc-geyser-8.0.0
- yellowstone-grpc-proto-8.0.0

### Features

- geyser, plugin, proto: add the new proto proto parameter `cost_units` ([#598](https://github.com/rpcpool/yellowstone-grpc/pull/598))

## 2025-06-01

- @triton-one/yellowstone-grpc@4.1.0
- yellowstone-grpc-client-simple-7.0.0
- yellowstone-grpc-client-7.0.0
- yellowstone-grpc-geyser-7.0.0
- yellowstone-grpc-proto-7.0.0

### Breaking

- geyser, plugin, proto: remove deprecated `solana-sdk` dependency ([#590](https://github.com/rpcpool/yellowstone-grpc/pull/590))

## 2025-05-01

- @triton-one/yellowstone-grpc@4.1.0
- yellowstone-grpc-client-simple-6.1.0
- yellowstone-grpc-client-6.1.0
- yellowstone-grpc-geyser-6.1.0
- yellowstone-grpc-proto-6.1.0

### Features

- proto: add unary method `SubscribeReplayInfo` ([#578](https://github.com/rpcpool/yellowstone-grpc/pull/578))

## 2025-03-17

- yellowstone-grpc-client-simple-6.0.1

### Fixes

- client: fix `SlotStatus` ([#557](https://github.com/rpcpool/yellowstone-grpc/pull/557))

## 2025-03-10

- @triton-one/yellowstone-grpc@4.0.0
- yellowstone-grpc-client-simple-6.0.0
- yellowstone-grpc-client-6.0.0
- yellowstone-grpc-geyser-6.0.0
- yellowstone-grpc-proto-6.0.0

### Breaking

- geyser: upgrade to v2.2 ([#554](https://github.com/rpcpool/yellowstone-grpc/pull/554))

## 2025-02-28

- yellowstone-grpc-geyser-5.0.1

### Fixes

- geyser: deserialize config param `replay_stored_slots` from the `String` ([#541](https://github.com/rpcpool/yellowstone-grpc/pull/541))

## 2025-02-06

- @triton-one/yellowstone-grpc@3.0.0
- yellowstone-grpc-client-simple-5.0.0
- yellowstone-grpc-client-5.0.0
- yellowstone-grpc-geyser-5.0.0
- yellowstone-grpc-proto-5.0.0

### Fixes

- geyser: fix filter with followed ping ([#532](https://github.com/rpcpool/yellowstone-grpc/pull/532))

### Breaking

- proto: add enum `SlotStatus` ([#529](https://github.com/rpcpool/yellowstone-grpc/pull/529))

## 2025-02-05

- yellowstone-grpc-client-simple-4.4.1
- yellowstone-grpc-client-4.2.1
- yellowstone-grpc-geyser-4.3.1
- yellowstone-grpc-proto-4.2.1

### Fixes

- geyser: runtime error on invalid commitment ([#528](https://github.com/rpcpool/yellowstone-grpc/pull/528))

## 2025-02-05

- @triton-one/yellowstone-grpc@2.1.0
- yellowstone-grpc-client-simple-4.4.0
- yellowstone-grpc-client-4.2.0
- yellowstone-grpc-geyser-4.3.0
- yellowstone-grpc-proto-4.2.0

### Features

- proto: add field `interslot_updates` ([#527](https://github.com/rpcpool/yellowstone-grpc/pull/527))

## 2025-01-13

- yellowstone-grpc-client-4.1.1

### Fixes

- client: re-export `ClientTlsConfig` ([#512](https://github.com/rpcpool/yellowstone-grpc/pull/512))

## 2025-01-07

- @triton-one/yellowstone-grpc@2.0.0

### Fixes

- nodejs: fix port for https ([#502](https://github.com/rpcpool/yellowstone-grpc/pull/502))

### Breaking

- nodejs: support ESM environment ([#509](https://github.com/rpcpool/yellowstone-grpc/pull/509))

## 2024-12-16

- yellowstone-grpc-client-simple-4.3.0
- yellowstone-grpc-geyser-4.2.2
- yellowstone-grpc-proto-4.1.1

### Fixes

- geyser: fix `lamports` filter ([#498](https://github.com/rpcpool/yellowstone-grpc/pull/498))

### Features

- example: add `ca_certificate` option ([#497](https://github.com/rpcpool/yellowstone-grpc/pull/497))

## 2024-12-15

- yellowstone-grpc-geyser-4.2.1

### Fixes

- geyser: fix `replay_stored_slots` ([#496](https://github.com/rpcpool/yellowstone-grpc/pull/496))

## 2024-12-13

- yellowstone-grpc-client-simple-4.2.0
- yellowstone-grpc-client-4.1.0
- yellowstone-grpc-geyser-4.2.0
- yellowstone-grpc-proto-4.1.0

### Fixes

- nodejs: fix connector for custom port ([#488](https://github.com/rpcpool/yellowstone-grpc/pull/488))
- nodejs: fix connector for host/hostname ([#491](https://github.com/rpcpool/yellowstone-grpc/pull/491))

### Features

- proto: add tonic feature ([#474](https://github.com/rpcpool/yellowstone-grpc/pull/474))
- proto: add `from_slot` ([#477](https://github.com/rpcpool/yellowstone-grpc/pull/477))
- proto: add field `created_at` to update message ([#479](https://github.com/rpcpool/yellowstone-grpc/pull/479))
- nodejs: add parse err function ([#483](https://github.com/rpcpool/yellowstone-grpc/pull/483))
- geyser: add gRPC server options to config ([#493](https://github.com/rpcpool/yellowstone-grpc/pull/493))

## 2024-12-01

- yellowstone-grpc-client-simple-4.1.0
- yellowstone-grpc-geyser-4.1.0

### Features

- nodejs: add parse tx function ([#471](https://github.com/rpcpool/yellowstone-grpc/pull/471))
- geyser: use default compression as gzip and zstd ([#475](https://github.com/rpcpool/yellowstone-grpc/pull/475))
- example: add connection options to Rust client ([#478](https://github.com/rpcpool/yellowstone-grpc/pull/478))
- geyser: add worker_threads and affinity ([#481](https://github.com/rpcpool/yellowstone-grpc/pull/481))

## 2024-11-28

- yellowstone-grpc-geyser-4.0.1

### Fixes

- geyser: raise default filter name length limit ([#473](https://github.com/rpcpool/yellowstone-grpc/pull/473))

## 2024-11-21

- yellowstone-grpc-client-simple-4.0.0
- yellowstone-grpc-client-4.0.0
- yellowstone-grpc-geyser-4.0.0
- yellowstone-grpc-proto-4.0.0

### Features

- solana: upgrade to v2.1.1 ([#468](https://github.com/rpcpool/yellowstone-grpc/pull/468))

## 2024-11-20

- yellowstone-grpc-client-simple-3.0.0
- yellowstone-grpc-client-3.0.0
- yellowstone-grpc-geyser-3.0.0
- yellowstone-grpc-proto-3.0.0

### Fixes

- examples: fix commitment in TypeScript example ([#440](https://github.com/rpcpool/yellowstone-grpc/pull/440))
- geyser: fix missed status messages ([#444](https://github.com/rpcpool/yellowstone-grpc/pull/444))

### Features

- proto: use `gzip`/`zstd` features by default ([#436](https://github.com/rpcpool/yellowstone-grpc/pull/436))
- geyser: optimize consuming of new filters ([#439](https://github.com/rpcpool/yellowstone-grpc/pull/439))
- proto: add filter by lamports ([#369](https://github.com/rpcpool/yellowstone-grpc/pull/369))
- geyser: use Arc wrapped messages in block message ([#446](https://github.com/rpcpool/yellowstone-grpc/pull/446))
- node: remove generated grpc files ([#447](https://github.com/rpcpool/yellowstone-grpc/pull/447))
- proto: add txn_signature filter ([#445](https://github.com/rpcpool/yellowstone-grpc/pull/445))
- examples: add progress bar to client tool ([#456](https://github.com/rpcpool/yellowstone-grpc/pull/456))
- proto: add mod `plugin` with `FilterNames` cache ([#458](https://github.com/rpcpool/yellowstone-grpc/pull/458))
- proto: move enum Message from geyser crate ([#459](https://github.com/rpcpool/yellowstone-grpc/pull/459))
- proto: move `Filter` from geyser crate ([#466](https://github.com/rpcpool/yellowstone-grpc/pull/466))
- geyser: serialize from custom message istead of generated ([#467](https://github.com/rpcpool/yellowstone-grpc/pull/467))
- proto: implement encoding instead of clone to generated ([#465](https://github.com/rpcpool/yellowstone-grpc/pull/465))

### Breaking

- geyser: limit length of filter name ([#448](https://github.com/rpcpool/yellowstone-grpc/pull/448))
- proto: change error type in mod `convert_from` ([#457](https://github.com/rpcpool/yellowstone-grpc/pull/457))
- geyser: remove option `block_fail_action` ([#463](https://github.com/rpcpool/yellowstone-grpc/pull/463))

## 2024-10-04

- yellowstone-grpc-client-simple-2.0.0
- yellowstone-grpc-client-2.0.0
- yellowstone-grpc-geyser-2.0.0
- yellowstone-grpc-proto-2.0.0

### Features

- solana: relax dependencies ([#430](https://github.com/rpcpool/yellowstone-grpc/pull/430))
- tools: remove ([#431](https://github.com/rpcpool/yellowstone-grpc/pull/431))

## 2024-09-12

- yellowstone-grpc-client-1.16.2+solana.2.0.10
- yellowstone-grpc-geyser-1.16.3+solana.2.0.10
- yellowstone-grpc-proto-1.15.0+solana.2.0.10
- yellowstone-grpc-tools-1.0.0-rc.12+solana.2.0.10

### Features

- solana: update to 2.0.10 ([#427](https://github.com/rpcpool/yellowstone-grpc/pull/427))

## 2024-09-12

- yellowstone-grpc-client-1.16.2+solana.2.0.9
- yellowstone-grpc-geyser-1.16.3+solana.2.0.9
- yellowstone-grpc-proto-1.15.0+solana.2.0.9
- yellowstone-grpc-tools-1.0.0-rc.12+solana.2.0.9

### Features

- solana: update to 2.0.9 ([#425](https://github.com/rpcpool/yellowstone-grpc/pull/425))

## 2024-09-03

- yellowstone-grpc-client-1.16.2+solana.2.0.8
- yellowstone-grpc-geyser-1.16.3+solana.2.0.8
- yellowstone-grpc-proto-1.15.0+solana.2.0.8
- yellowstone-grpc-tools-1.0.0-rc.12+solana.2.0.8

### Features

- solana: update to 2.0.8 ([#419](https://github.com/rpcpool/yellowstone-grpc/pull/419))

## 2024-09-02

- yellowstone-grpc-geyser-1.16.3+solana.2.0.7

### Features

- geyser: wrap message into `Box` in snapshot channel ([#418](https://github.com/rpcpool/yellowstone-grpc/pull/418))

## 2024-08-26

- yellowstone-grpc-client-1.16.2+solana.2.0.7
- yellowstone-grpc-geyser-1.16.2+solana.2.0.7
- yellowstone-grpc-proto-1.15.0+solana.2.0.7
- yellowstone-grpc-tools-1.0.0-rc.12+solana.2.0.7

### Features

- solana: update to 2.0.7 ([#415](https://github.com/rpcpool/yellowstone-grpc/pull/415))

## 2024-08-23

- yellowstone-grpc-client-1.16.2+solana.2.0.5
- yellowstone-grpc-geyser-1.16.2+solana.2.0.5
- yellowstone-grpc-proto-1.15.0+solana.2.0.5
- yellowstone-grpc-tools-1.0.0-rc.12+solana.2.0.5

### Fixes

- geyser: fix `x-request-snapshot` handler ([#413](https://github.com/rpcpool/yellowstone-grpc/pull/413))

## 2024-08-22

- yellowstone-grpc-client-1.16.1+solana.2.0.5
- yellowstone-grpc-geyser-1.16.1+solana.2.0.5
- yellowstone-grpc-proto-1.15.0+solana.2.0.5
- yellowstone-grpc-tools-1.0.0-rc.12+solana.2.0.5

### Fixes

- example: fix tls root issue in rust example ([#404](https://github.com/rpcpool/yellowstone-grpc/pull/404))
- geyser: fix filter update loop on snapshot ([#410](https://github.com/rpcpool/yellowstone-grpc/pull/410))

### Features

- geyser: handle `x-request-snapshot` on client request ([#411](https://github.com/rpcpool/yellowstone-grpc/pull/411))

## 2024-08-09

- yellowstone-grpc-client-1.16.0+solana.2.0.5
- yellowstone-grpc-geyser-1.16.0+solana.2.0.5
- yellowstone-grpc-proto-1.15.0+solana.2.0.5
- yellowstone-grpc-tools-1.0.0-rc.12+solana.2.0.5

### Features

- solana: update to 2.0.5 ([#395](https://github.com/rpcpool/yellowstone-grpc/pull/395))

## 2024-08-07

- yellowstone-grpc-client-1.16.0+solana.2.0.4
- yellowstone-grpc-geyser-1.16.0+solana.2.0.4
- yellowstone-grpc-proto-1.15.0+solana.2.0.4
- yellowstone-grpc-tools-1.0.0-rc.12+solana.2.0.4

### Features

- solana: update to 2.0.4 ([#390](https://github.com/rpcpool/yellowstone-grpc/pull/390))
- geyser: add `zstd` support ([#391](https://github.com/rpcpool/yellowstone-grpc/pull/391))
- deps: update `hyper` to 1 ([#392](https://github.com/rpcpool/yellowstone-grpc/pull/392))

## 2024-07-12

- yellowstone-grpc-client-1.16.0+solana.2.0.2
- yellowstone-grpc-geyser-1.16.0+solana.2.0.2
- yellowstone-grpc-proto-1.15.0+solana.2.0.2
- yellowstone-grpc-tools-1.0.0-rc.12+solana.2.0.2

### Features

- solana: update to 2.0.2 ([#377](https://github.com/rpcpool/yellowstone-grpc/pull/377))

## 2024-07-12

- yellowstone-grpc-client-1.15.0+solana.1.18.18
- yellowstone-grpc-geyser-1.15.0+solana.1.18.18
- yellowstone-grpc-proto-1.14.0+solana.1.18.18
- yellowstone-grpc-tools-1.0.0-rc.11+solana.1.18.18

### Features

- solana: update to 1.18.18 ([#374](https://github.com/rpcpool/yellowstone-grpc/pull/374))

## 2024-06-26

- yellowstone-grpc-client-1.15.0+solana.1.18.17
- yellowstone-grpc-geyser-1.15.0+solana.1.18.17
- yellowstone-grpc-proto-1.14.0+solana.1.18.17
- yellowstone-grpc-tools-1.0.0-rc.11+solana.1.18.17

### Features

- solana: update to 1.18.17 ([#367](https://github.com/rpcpool/yellowstone-grpc/pull/367))

## 2024-06-12

- yellowstone-grpc-client-1.15.0+solana.1.18.16
- yellowstone-grpc-geyser-1.15.0+solana.1.18.16
- yellowstone-grpc-proto-1.14.0+solana.1.18.16
- yellowstone-grpc-tools-1.0.0-rc.11+solana.1.18.16

### Features

- solana: update to 1.18.16 ([#361](https://github.com/rpcpool/yellowstone-grpc/pull/361))

## 2024-06-07

- yellowstone-grpc-geyser-1.15.0+solana.1.18.15

### Features

- geyser: add compression option to config ([#356](https://github.com/rpcpool/yellowstone-grpc/pull/356))
- geyser: add `x-endpoint` to metric `subscriptions_total` ([#358](https://github.com/rpcpool/yellowstone-grpc/pull/358))
- geyser: check `x-token` for health service too ([#359](https://github.com/rpcpool/yellowstone-grpc/pull/359))

## 2024-06-05

- yellowstone-grpc-geyser-1.14.4+solana.1.18.15

### Features

- geyser: add metric `subscriptions_total` ([#355](https://github.com/rpcpool/yellowstone-grpc/pull/355))

## 2024-06-02

- yellowstone-grpc-client-1.15.0+solana.1.18.15
- yellowstone-grpc-geyser-1.14.3+solana.1.18.15
- yellowstone-grpc-proto-1.14.0+solana.1.18.15
- yellowstone-grpc-tools-1.0.0-rc.11+solana.1.18.15

### Fixes

- geyser: fix getLatestBlockhash unary method ([#349](https://github.com/rpcpool/yellowstone-grpc/pull/349))

### Features

- geyser: add optional x_token check in grpc server ([#345](https://github.com/rpcpool/yellowstone-grpc/pull/345))
- solana: update to 1.18.15 ([#354](https://github.com/rpcpool/yellowstone-grpc/pull/354))

## 2024-05-21

- yellowstone-grpc-client-1.15.0+solana.1.18.14
- yellowstone-grpc-geyser-1.14.2+solana.1.18.14
- yellowstone-grpc-proto-1.14.0+solana.1.18.14
- yellowstone-grpc-tools-1.0.0-rc.11+solana.1.18.14

### Features

- solana: update to 1.18.14 ([#343](https://github.com/rpcpool/yellowstone-grpc/pull/343))

## 2024-05-15

- yellowstone-grpc-client-1.15.0+solana.1.18.13
- yellowstone-grpc-geyser-1.14.2+solana.1.18.13
- yellowstone-grpc-proto-1.14.0+solana.1.18.13
- yellowstone-grpc-tools-1.0.0-rc.11+solana.1.18.13

### Features

- geyser: use runtime instaed of unconstrained ([#332](https://github.com/rpcpool/yellowstone-grpc/pull/332))
- solana: update to 1.18.13 ([#339](https://github.com/rpcpool/yellowstone-grpc/pull/339))

## 2024-04-30

- yellowstone-grpc-client-1.15.0+solana.1.18.12
- yellowstone-grpc-geyser-1.14.1+solana.1.18.12
- yellowstone-grpc-proto-1.14.0+solana.1.18.12
- yellowstone-grpc-tools-1.0.0-rc.11+solana.1.18.12

### Features

- solana: update to 1.18.12 ([#330](https://github.com/rpcpool/yellowstone-grpc/pull/330))

## 2024-04-12

- yellowstone-grpc-client-1.15.0+solana.1.18.11
- yellowstone-grpc-geyser-1.14.1+solana.1.18.11
- yellowstone-grpc-proto-1.14.0+solana.1.18.11
- yellowstone-grpc-tools-1.0.0-rc.11+solana.1.18.11

### Features

- solana: update to 1.18.11 ([#321](https://github.com/rpcpool/yellowstone-grpc/pull/321))

## 2024-04-04

- yellowstone-grpc-geyser-1.14.1+solana.1.18.9

### Features

- geyser: allow to skip fields in config for `grpc.filters` ([#319](https://github.com/rpcpool/yellowstone-grpc/pull/319))

## 2024-04-04

- yellowstone-grpc-client-1.15.0+solana.1.18.9
- yellowstone-grpc-geyser-1.14.0+solana.1.18.9
- yellowstone-grpc-proto-1.14.0+solana.1.18.9
- yellowstone-grpc-tools-1.0.0-rc.11+solana.1.18.9

### Fixes

- deps: update `h2` crate (`RUSTSEC-2024-0332`) ([#316](https://github.com/rpcpool/yellowstone-grpc/pull/316))

### Features

- client: add gRPC channel options to Node.js ([#306](https://github.com/rpcpool/yellowstone-grpc/pull/306))
- geyser: add `transactions_status` filter ([#310](https://github.com/rpcpool/yellowstone-grpc/pull/310))
- geyser: add metric `slot_status_plugin` ([#312](https://github.com/rpcpool/yellowstone-grpc/pull/312))
- geyser: wrap `geyser_loop` with `unconstrained` ([#313](https://github.com/rpcpool/yellowstone-grpc/pull/313))
- geyser: handle `/debug_clients` on prometheus endpoint ([#314](https://github.com/rpcpool/yellowstone-grpc/pull/314))
- geyser: wrap messages to `Arc` ([#315](https://github.com/rpcpool/yellowstone-grpc/pull/315))

### Breaking

- client: add `GeyserGrpcBuilder` ([#309](https://github.com/rpcpool/yellowstone-grpc/pull/309))

## 2024-03-20

- yellowstone-grpc-client-1.14.0+solana.1.18.7
- yellowstone-grpc-geyser-1.13.0+solana.1.18.7
- yellowstone-grpc-proto-1.13.0+solana.1.18.7
- yellowstone-grpc-tools-1.0.0-rc.10+solana.1.18.7

### Features

- solana: update to 1.18.7 ([#302](https://github.com/rpcpool/yellowstone-grpc/pull/302))

## 2024-03-04

- yellowstone-grpc-client-1.14.0+solana.1.18.4
- yellowstone-grpc-geyser-1.13.0+solana.1.18.4
- yellowstone-grpc-proto-1.13.0+solana.1.18.4
- yellowstone-grpc-tools-1.0.0-rc.10+solana.1.18.4

### Features

- solana: update to 1.18.4 ([#293](https://github.com/rpcpool/yellowstone-grpc/pull/293))

## 2024-03-04

- yellowstone-grpc-client-1.14.0+solana.1.17.22
- yellowstone-grpc-geyser-1.13.0+solana.1.17.22
- yellowstone-grpc-proto-1.13.0+solana.1.17.22
- yellowstone-grpc-tools-1.0.0-rc.10+solana.1.17.22

### Fixes

- deps: make cargo-deny happy about openssl, unsafe-libyaml, h2, ahash ([#278](https://github.com/rpcpool/yellowstone-grpc/pull/278))
- geyser: allow to set custom filter size in the config ([#288](https://github.com/rpcpool/yellowstone-grpc/pull/288))

### Features

- proto: add `entries_count` to block meta message ([#283](https://github.com/rpcpool/yellowstone-grpc/pull/283))
- geyser: use `Vec::binary_search` instead of `HashSet::contains` in the filters ([#284](https://github.com/rpcpool/yellowstone-grpc/pull/284))
- proto: add `starting_transaction_index` to entry message ([#289](https://github.com/rpcpool/yellowstone-grpc/pull/289))
- geyser: add `hostname` to version response ([#291](https://github.com/rpcpool/yellowstone-grpc/pull/291))
- solana: update to 1.17.22 ([#292](https://github.com/rpcpool/yellowstone-grpc/pull/292))

### Breaking

- tools: add metrics, new config for google-pubsub ([#280](https://github.com/rpcpool/yellowstone-grpc/pull/280))

## 2024-02-27

- yellowstone-grpc-client-1.13.0+solana.1.18.3
- yellowstone-grpc-geyser-1.12.0+solana.1.18.3
- yellowstone-grpc-proto-1.12.0+solana.1.18.3
- yellowstone-grpc-tools-1.0.0-rc.9+solana.1.18.3

### Features

- solana: update to 1.18.3

## 2024-02-06

- yellowstone-grpc-client-1.13.0+solana.1.17.20
- yellowstone-grpc-geyser-1.12.0+solana.1.17.20
- yellowstone-grpc-proto-1.12.0+solana.1.17.20
- yellowstone-grpc-tools-1.0.0-rc.9+solana.1.17.20

### Features

- solana: update to 1.17.20

## 2024-01-26

- yellowstone-grpc-client-1.13.0+solana.1.17.18
- yellowstone-grpc-geyser-1.12.0+solana.1.17.18
- yellowstone-grpc-proto-1.12.0+solana.1.17.18
- yellowstone-grpc-tools-1.0.0-rc.9+solana.1.17.18

### Features

- solana: update to 1.17.18

## 2024-01-26

- yellowstone-grpc-client-1.13.0+solana.1.17.17
- yellowstone-grpc-geyser-1.12.0+solana.1.17.17
- yellowstone-grpc-proto-1.12.0+solana.1.17.17
- yellowstone-grpc-tools-1.0.0-rc.9+solana.1.17.17

### Features

- solana: update to 1.17.17

## 2024-01-15

- yellowstone-grpc-client-1.13.0+solana.1.17.16
- yellowstone-grpc-geyser-1.12.0+solana.1.17.16
- yellowstone-grpc-proto-1.12.0+solana.1.17.16
- yellowstone-grpc-tools-1.0.0-rc.9+solana.1.17.16

### Features

- solana: update to 1.17.16 ([#274](https://github.com/rpcpool/yellowstone-grpc/pull/274))

## 2024-01-08

- yellowstone-grpc-client-1.13.0+solana.1.17.15
- yellowstone-grpc-geyser-1.12.0+solana.1.17.15
- yellowstone-grpc-proto-1.12.0+solana.1.17.15
- yellowstone-grpc-tools-1.0.0-rc.9+solana.1.17.15

### Features

- proto: add more convert functions ([#264](https://github.com/rpcpool/yellowstone-grpc/pull/264))
- geyser: set plugin name to `{name}-{version}` ([#270](https://github.com/rpcpool/yellowstone-grpc/pull/270))

## 2023-12-22

- yellowstone-grpc-client-1.12.0+solana.1.17.12
- yellowstone-grpc-geyser-1.11.2+solana.1.17.12
- yellowstone-grpc-proto-1.11.1+solana.1.17.12
- yellowstone-grpc-tools-1.0.0-rc.9+solana.1.17.12

### Features

- geyser: add name to tokio threads ([#267](https://github.com/rpcpool/yellowstone-grpc/pull/267))

## 2023-12-19

- yellowstone-grpc-client-1.12.0+solana.1.17.12
- yellowstone-grpc-geyser-1.11.1+solana.1.17.12
- yellowstone-grpc-proto-1.11.1+solana.1.17.12
- yellowstone-grpc-tools-1.0.0-rc.9+solana.1.17.12

### Features

- solana: update to 1.17.12 ([#266](https://github.com/rpcpool/yellowstone-grpc/pull/266))

## 2023-12-08

- yellowstone-grpc-tools-1.0.0-rc.9+solana.1.17.6

### Fixes

- tools: fix panic on Ping/Pong messages in google pubsub ([#261](https://github.com/rpcpool/yellowstone-grpc/pull/261))

## 2023-12-06

- yellowstone-grpc-tools-1.0.0-rc.8+solana.1.17.6

### Fixes

- client: include request in initial subscribe to gRPC endpoint to fix LB connection delay ([#252](https://github.com/rpcpool/yellowstone-grpc/pull/252))
- tools: remove `ordering_key` from `PubsubMessage` ([#257](https://github.com/rpcpool/yellowstone-grpc/pull/257))

## 2023-11-24

- yellowstone-grpc-geyser-1.11.1+solana.1.17.6

### Fixes

- geyser: reconstruct blocks with zero entries ([#245](https://github.com/rpcpool/yellowstone-grpc/pull/245))

## 2023-11-21

- yellowstone-grpc-client-1.12.0+solana.1.17.6
- yellowstone-grpc-geyser-1.11.0+solana.1.17.6
- yellowstone-grpc-proto-1.11.0+solana.1.17.6
- yellowstone-grpc-tools-1.0.0-rc.7+solana.1.17.6

### Fixes

- tools: fixes openssl link problem (macos+aarch64) ([#236](https://github.com/rpcpool/yellowstone-grpc/pull/236))

### Features

- use workspace for dependencies ([#240](https://github.com/rpcpool/yellowstone-grpc/pull/240))
- solana: update to 1.17.6 ([#244](https://github.com/rpcpool/yellowstone-grpc/pull/244))

## 2023-11-14

- yellowstone-grpc-client-1.12.0+solana.1.17.5
- yellowstone-grpc-geyser-1.11.0+solana.1.17.5
- yellowstone-grpc-proto-1.11.0+solana.1.17.5
- yellowstone-grpc-tools-1.0.0-rc.6+solana.1.17.5

### Features

- solana: update to 1.17.5 ([#235](https://github.com/rpcpool/yellowstone-grpc/pull/235))

## 2023-11-13

- yellowstone-grpc-client-1.12.0+solana.1.17.4
- yellowstone-grpc-geyser-1.11.0+solana.1.17.4
- yellowstone-grpc-proto-1.11.0+solana.1.17.4
- yellowstone-grpc-tools-1.0.0-rc.6+solana.1.17.4

### Features

- solana: update to 1.17.4 ([#234](https://github.com/rpcpool/yellowstone-grpc/pull/234))

## 2023-11-01

- @triton-one/yellowstone-grpc:0.3.0
- yellowstone-grpc-client-1.12.0+solana.1.17.1
- yellowstone-grpc-geyser-1.11.0+solana.1.17.1
- yellowstone-grpc-proto-1.11.0+solana.1.17.1
- yellowstone-grpc-tools-1.0.0-rc.6+solana.1.17.1

### Fixes

- geyser: trigger end of startup when parent slot 0 seen in `update_slot_status` notification because `notify_end_of_startup` is not triggered when cluster started from genesis ([#207](https://github.com/rpcpool/yellowstone-grpc/pull/207))
- tools: correctly handle SIGINT in kafka ([#219](https://github.com/rpcpool/yellowstone-grpc/pull/219))
- geyser: use Ordering::Relaxed instead of SeqCst ([#221](https://github.com/rpcpool/yellowstone-grpc/pull/221))
- proto: add optional field `ping` to `SubscribeRequest` ([#227](https://github.com/rpcpool/yellowstone-grpc/pull/227))
- geyser: remove startup_status (allow reload plugin) ([#230](https://github.com/rpcpool/yellowstone-grpc/pull/230))

### Features

- proto: add optional field `filter_by_commitment` to Slots filter ([#223](https://github.com/rpcpool/yellowstone-grpc/pull/223))

## 2023-10-19

- yellowstone-grpc-tools-1.0.0-rc.5+solana.1.17.1

### Features

- tools: add Google Pub/Sub ([#211](https://github.com/rpcpool/yellowstone-grpc/pull/211))

### Breaking

- kafka: rename to tools ([#203](https://github.com/rpcpool/yellowstone-grpc/pull/203))

## 2023-10-12

- yellowstone-grpc-geyser-1.10.0+solana.1.16.16

### Features

- geyser: support snapshot data ([#182](https://github.com/rpcpool/yellowstone-grpc/pull/182))

## 2023-10-10

- yellowstone-grpc-client-1.11.1+solana.1.16.16
- yellowstone-grpc-geyser-1.9.1+solana.1.16.16
- yellowstone-grpc-kafka-1.0.0-rc.3+solana.1.16.16
- yellowstone-grpc-proto-1.10.0+solana.1.16.16

### Fixes

- geyser: use `entry_count` from `ReplicaBlockInfoV3` ([#186](https://github.com/rpcpool/yellowstone-grpc/pull/186))

### Features

- client: add `GeyserGrpcClient::subscribe_once2` ([#195](https://github.com/rpcpool/yellowstone-grpc/pull/195))

## 2023-10-09

- yellowstone-grpc-kafka-1.0.0-rc.3+solana.1.16.15

### Features

- kafka: add metrics (stats, sent, recv) ([#196](https://github.com/rpcpool/yellowstone-grpc/pull/196))
- kafka: support YAML config ([#197](https://github.com/rpcpool/yellowstone-grpc/pull/197))
- kafka: support prometheus address in config ([#198](https://github.com/rpcpool/yellowstone-grpc/pull/198))

## 2023-10-06

- yellowstone-grpc-kafka-1.0.0-rc.2+solana.1.16.15

### Fixes

- kafka: fix message size for gRPC client ([#195](https://github.com/rpcpool/yellowstone-grpc/pull/195))

## 2023-10-05

- yellowstone-grpc-client-1.11.0+solana.1.16.15
- yellowstone-grpc-geyser-1.9.0+solana.1.16.15
- yellowstone-grpc-kafka-1.0.0-rc.1+solana.1.16.15
- yellowstone-grpc-proto-1.10.0+solana.1.16.15

### Features

- kafka: support strings for queue size ([#191](https://github.com/rpcpool/yellowstone-grpc/pull/191))
- solana: update to 1.16.15 ([#193](https://github.com/rpcpool/yellowstone-grpc/pull/193))

## 2023-10-03

- yellowstone-grpc-client-1.11.0+solana.1.16.14
- yellowstone-grpc-geyser-1.9.0+solana.1.16.14
- yellowstone-grpc-proto-1.10.0+solana.1.16.14

### Features

- proto: add mod `convert_to`, `convert_from` ([#190](https://github.com/rpcpool/yellowstone-grpc/pull/190))
- client: add tx pretty print to rust ([#189](https://github.com/rpcpool/yellowstone-grpc/pull/189))
- geyser: update deps, tokio=1.32.0 ([#191](https://github.com/rpcpool/yellowstone-grpc/pull/191))

## 2023-10-02

- yellowstone-grpc-client-1.10.0+solana.1.16.14
- yellowstone-grpc-geyser-1.8.0+solana.1.16.14
- yellowstone-grpc-kafka-1.0.0-rc.0+solana.1.16.14
- yellowstone-grpc-proto-1.9.0+solana.1.16.14

### Features

- geyser: add optional TLS to gRPC server config ([#183](https://github.com/rpcpool/yellowstone-grpc/pull/183))
- client: add timeout options to rust ([#187](https://github.com/rpcpool/yellowstone-grpc/pull/187))
- geyser: update solana =1.16.14 ([#188](https://github.com/rpcpool/yellowstone-grpc/pull/188))

### Fixes

- geyser: add `fs` feature to `tokio` dependencies in the plugin ([#184](https://github.com/rpcpool/yellowstone-grpc/pull/184))

## 2023-08-28

- yellowstone-grpc-kafka-1.0.0-rc.0+solana.1.16.1

### Features

- kafka: init ([#170](https://github.com/rpcpool/yellowstone-grpc/pull/170))

## 2023-08-21

- yellowstone-grpc-geyser-1.7.1+solana.1.16.1

### Features

- geyser: add package name to version info ([#173](https://github.com/rpcpool/yellowstone-grpc/pull/173))

### Fixes

- geyser: fix overflow for small slot number ([#171](https://github.com/rpcpool/yellowstone-grpc/pull/171))
- geyser: use Notify instead of AtomicBool in send loop ([#176](https://github.com/rpcpool/yellowstone-grpc/pull/176))
- geyser: update block reconstruction code ([#177](https://github.com/rpcpool/yellowstone-grpc/pull/177))

## 2023-08-10

- @triton-one/yellowstone-grpc:0.2.1
- yellowstone-grpc-client-1.9.0+solana.1.16.1
- yellowstone-grpc-geyser-1.7.0+solana.1.16.1
- yellowstone-grpc-proto-1.9.0+solana.1.16.1

### Features

- geyser: include entries to block message ([#169](https://github.com/rpcpool/yellowstone-grpc/pull/169))

## 2023-07-26

- yellowstone-grpc-geyser-1.6.1+solana.1.16.1

### Fixes

- geyser: fix config example ([#168](https://github.com/rpcpool/yellowstone-grpc/pull/168))

## 2023-07-22

- yellowstone-grpc-geyser-1.6.0+solana.1.16.1

### Features

- geyser: add panic config option on failed block reconstruction ([#165](https://github.com/rpcpool/yellowstone-grpc/pull/165))
- geyser: allow to disable unary methods ([#166](https://github.com/rpcpool/yellowstone-grpc/pull/166))

## 2023-07-20

- @triton-one/yellowstone-grpc:0.2.0
- yellowstone-grpc-client-1.8.0+solana.1.16.1
- yellowstone-grpc-geyser-1.5.0+solana.1.16.1
- yellowstone-grpc-proto-1.8.0+solana.1.16.1

### Features

- geyser: add `Entry` message ([#163](https://github.com/rpcpool/yellowstone-grpc/pull/163))

## 2023-07-18

- yellowstone-grpc-geyser-1.4.0+solana.1.16.1

### Features

- geyser: reduce the amount of locks ([#161](https://github.com/rpcpool/yellowstone-grpc/pull/161))

## 2023-07-17

- @triton-one/yellowstone-grpc:0.1.5
- yellowstone-grpc-client-1.7.0+solana.1.16.1
- yellowstone-grpc-geyser-1.3.0+solana.1.16.1
- yellowstone-grpc-proto-1.7.0+solana.1.16.1

### Features

- geyser: add `accounts` to Block message ([#160](https://github.com/rpcpool/yellowstone-grpc/pull/160))

## 2023-07-07

- @triton-one/yellowstone-grpc:0.1.4
- yellowstone-grpc-client-1.6.0+solana.1.16.1
- yellowstone-grpc-geyser-1.2.0+solana.1.16.1
- yellowstone-grpc-proto-1.6.0+solana.1.16.1

### Features

- geyser: add `account_include` to Blocks filter ([#155](https://github.com/rpcpool/yellowstone-grpc/pull/155))

## 2023-06-29

- @triton-one/yellowstone-grpc:0.1.3
- yellowstone-grpc-client-1.5.0+solana.1.16.1
- yellowstone-grpc-geyser-1.1.0+solana.1.16.1
- yellowstone-grpc-proto-1.5.0+solana.1.16.1

### Features

- geyser: support TokenAccountState in accounts filter ([#154](https://github.com/rpcpool/yellowstone-grpc/pull/154))

## 2023-06-29

- @triton-one/yellowstone-grpc:0.1.2
- yellowstone-grpc-client-1.4.0+solana.1.16.1
- yellowstone-grpc-geyser-1.0.0+solana.1.16.1
- yellowstone-grpc-proto-1.4.0+solana.1.16.1

### Features

- geyser: support data_slice for accounts ([#150](https://github.com/rpcpool/yellowstone-grpc/pull/150))
- client: add TypeScript client ([#142](https://github.com/rpcpool/yellowstone-grpc/pull/142))

### Fixes

- client: set max message size for decode ([#151](https://github.com/rpcpool/yellowstone-grpc/pull/151))
- geyser: remove duplicated account updates for confirmed/finalized ([#152](https://github.com/rpcpool/yellowstone-grpc/pull/152))

## 2023-06-16

- yellowstone-grpc-client-1.3.0+solana.1.16.1
- yellowstone-grpc-geyser-0.8.2+solana.1.16.1
- yellowstone-grpc-proto-1.3.0+solana.1.16.1

### Features

- geyser: update solana =1.16.1 ([#146](https://github.com/rpcpool/yellowstone-grpc/pull/146))

## 2023-06-15

- yellowstone-grpc-client-1.3.0+solana.1.14.18
- yellowstone-grpc-client-1.3.0+solana.1.15.2
- yellowstone-grpc-geyser-0.8.2+solana.1.14.18
- yellowstone-grpc-geyser-0.8.2+solana.1.15.2
- yellowstone-grpc-proto-1.3.0+solana.1.14.18
- yellowstone-grpc-proto-1.3.0+solana.1.15.2

### Features

- geyser: Update `tonic`, `0.8.2` => `0.9.2` ([#145](https://github.com/rpcpool/yellowstone-grpc/pull/145))
- geyser: Add methods `health_check` and `health_watch` ([#145](https://github.com/rpcpool/yellowstone-grpc/pull/145))
- geyser: Add prometheus metric `message_queue_size` ([#145](https://github.com/rpcpool/yellowstone-grpc/pull/145))
- geyser: Send task per connection ([#145](https://github.com/rpcpool/yellowstone-grpc/pull/145))
- geyser: Send processed immediately without `Slot` message ([#145](https://github.com/rpcpool/yellowstone-grpc/pull/145))<|MERGE_RESOLUTION|>--- conflicted
+++ resolved
@@ -16,7 +16,6 @@
 
 ### Breaking
 
-<<<<<<< HEAD
 ## 2025-09-02
 
 - yellowstone-grpc-geyser-10.0.0
@@ -28,7 +27,6 @@
 ### Breaking
 
 - Upgraded solana/agave dependencies to agave 3. solana-storage.proto file updates adds a new `message_hash` field
-=======
 ## 2025-09-11
 
 - yellowstone-grpc-geyser-9.0.1
@@ -36,7 +34,6 @@
 ### Fixes
 
 - Fixed unload in grpc geyser plugin.
->>>>>>> 3b30a25b
 
 ## 2025-08-04
 
