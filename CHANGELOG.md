# Changelog

All notable changes to this project will be documented in this file.

The format is based on [Keep a Changelog](https://keepachangelog.com/en/1.0.0/),
and this project adheres to [Semantic Versioning](https://semver.org/spec/v2.0.0.html).

**Note:** Version 0 of Semantic Versioning is handled differently from version 1 and above.
The minor version will be incremented upon a breaking change and the patch version will be incremented for features.

## [Unreleased]

### Fixes

### Features

### Breaking

<<<<<<< HEAD
## 2025-01-29

- yellowstone-grpc-geyser-4.2.3

### Fixes

- geyser: log gRPC server panics ([#515](https://github.com/rpcpool/yellowstone-grpc/pull/519))
=======
## 2025-06-01

- @triton-one/yellowstone-grpc@4.1.0
- yellowstone-grpc-client-simple-7.0.0
- yellowstone-grpc-client-7.0.0
- yellowstone-grpc-geyser-7.0.0
- yellowstone-grpc-proto-7.0.0

### Breaking

- geyser, plugin, proto: remove deprecated `solana-sdk` dependency ([#590](https://github.com/rpcpool/yellowstone-grpc/pull/590))

## 2025-05-01

- @triton-one/yellowstone-grpc@4.1.0
- yellowstone-grpc-client-simple-6.1.0
- yellowstone-grpc-client-6.1.0
- yellowstone-grpc-geyser-6.1.0
- yellowstone-grpc-proto-6.1.0

### Features

- proto: add unary method `SubscribeReplayInfo` ([#578](https://github.com/rpcpool/yellowstone-grpc/pull/578))

## 2025-03-17

- yellowstone-grpc-client-simple-6.0.1

### Fixes

- client: fix `SlotStatus` ([#557](https://github.com/rpcpool/yellowstone-grpc/pull/557))

## 2025-03-10

- @triton-one/yellowstone-grpc@4.0.0
- yellowstone-grpc-client-simple-6.0.0
- yellowstone-grpc-client-6.0.0
- yellowstone-grpc-geyser-6.0.0
- yellowstone-grpc-proto-6.0.0

### Breaking

- geyser: upgrade to v2.2 ([#554](https://github.com/rpcpool/yellowstone-grpc/pull/554))

## 2025-02-28

- yellowstone-grpc-geyser-5.0.1

### Fixes

- geyser: deserialize config param `replay_stored_slots` from the `String` ([#541](https://github.com/rpcpool/yellowstone-grpc/pull/541))

## 2025-02-06

- @triton-one/yellowstone-grpc@3.0.0
- yellowstone-grpc-client-simple-5.0.0
- yellowstone-grpc-client-5.0.0
- yellowstone-grpc-geyser-5.0.0
- yellowstone-grpc-proto-5.0.0

### Fixes

- geyser: fix filter with followed ping ([#532](https://github.com/rpcpool/yellowstone-grpc/pull/532))

### Breaking

- proto: add enum `SlotStatus` ([#529](https://github.com/rpcpool/yellowstone-grpc/pull/529))

## 2025-02-05

- yellowstone-grpc-client-simple-4.4.1
- yellowstone-grpc-client-4.2.1
- yellowstone-grpc-geyser-4.3.1
- yellowstone-grpc-proto-4.2.1

### Fixes

- geyser: runtime error on invalid commitment ([#528](https://github.com/rpcpool/yellowstone-grpc/pull/528))

## 2025-02-05

- @triton-one/yellowstone-grpc@2.1.0
- yellowstone-grpc-client-simple-4.4.0
- yellowstone-grpc-client-4.2.0
- yellowstone-grpc-geyser-4.3.0
- yellowstone-grpc-proto-4.2.0

### Features

- proto: add field `interslot_updates` ([#527](https://github.com/rpcpool/yellowstone-grpc/pull/527))
>>>>>>> 29d62ca5

## 2025-01-13

- yellowstone-grpc-client-4.1.1

### Fixes

- client: re-export `ClientTlsConfig` ([#512](https://github.com/rpcpool/yellowstone-grpc/pull/512))

## 2025-01-07

- @triton-one/yellowstone-grpc@2.0.0

### Fixes

- nodejs: fix port for https ([#502](https://github.com/rpcpool/yellowstone-grpc/pull/502))

### Breaking

- nodejs: support ESM environment ([#509](https://github.com/rpcpool/yellowstone-grpc/pull/509))

## 2024-12-16

- yellowstone-grpc-client-simple-4.3.0
- yellowstone-grpc-geyser-4.2.2
- yellowstone-grpc-proto-4.1.1

### Fixes

- geyser: fix `lamports` filter ([#498](https://github.com/rpcpool/yellowstone-grpc/pull/498))

### Features

- example: add `ca_certificate` option ([#497](https://github.com/rpcpool/yellowstone-grpc/pull/497))

## 2024-12-15

- yellowstone-grpc-geyser-4.2.1

### Fixes

- geyser: fix `replay_stored_slots` ([#496](https://github.com/rpcpool/yellowstone-grpc/pull/496))

## 2024-12-13

- yellowstone-grpc-client-simple-4.2.0
- yellowstone-grpc-client-4.1.0
- yellowstone-grpc-geyser-4.2.0
- yellowstone-grpc-proto-4.1.0

### Fixes

- nodejs: fix connector for custom port ([#488](https://github.com/rpcpool/yellowstone-grpc/pull/488))
- nodejs: fix connector for host/hostname ([#491](https://github.com/rpcpool/yellowstone-grpc/pull/491))

### Features

- proto: add tonic feature ([#474](https://github.com/rpcpool/yellowstone-grpc/pull/474))
- proto: add `from_slot` ([#477](https://github.com/rpcpool/yellowstone-grpc/pull/477))
- proto: add field `created_at` to update message ([#479](https://github.com/rpcpool/yellowstone-grpc/pull/479))
- nodejs: add parse err function ([#483](https://github.com/rpcpool/yellowstone-grpc/pull/483))
- geyser: add gRPC server options to config ([#493](https://github.com/rpcpool/yellowstone-grpc/pull/493))

## 2024-12-01

- yellowstone-grpc-client-simple-4.1.0
- yellowstone-grpc-geyser-4.1.0

### Features

- nodejs: add parse tx function ([#471](https://github.com/rpcpool/yellowstone-grpc/pull/471))
- geyser: use default compression as gzip and zstd ([#475](https://github.com/rpcpool/yellowstone-grpc/pull/475))
- example: add connection options to Rust client ([#478](https://github.com/rpcpool/yellowstone-grpc/pull/478))
- geyser: add worker_threads and affinity ([#481](https://github.com/rpcpool/yellowstone-grpc/pull/481))

## 2024-11-28

- yellowstone-grpc-geyser-4.0.1

### Fixes

- geyser: raise default filter name length limit ([#473](https://github.com/rpcpool/yellowstone-grpc/pull/473))

## 2024-11-21

- yellowstone-grpc-client-simple-4.0.0
- yellowstone-grpc-client-4.0.0
- yellowstone-grpc-geyser-4.0.0
- yellowstone-grpc-proto-4.0.0

### Features

- solana: upgrade to v2.1.1 ([#468](https://github.com/rpcpool/yellowstone-grpc/pull/468))

## 2024-11-20

- yellowstone-grpc-client-simple-3.0.0
- yellowstone-grpc-client-3.0.0
- yellowstone-grpc-geyser-3.0.0
- yellowstone-grpc-proto-3.0.0

### Fixes

- examples: fix commitment in TypeScript example ([#440](https://github.com/rpcpool/yellowstone-grpc/pull/440))
- geyser: fix missed status messages ([#444](https://github.com/rpcpool/yellowstone-grpc/pull/444))

### Features

- proto: use `gzip`/`zstd` features by default ([#436](https://github.com/rpcpool/yellowstone-grpc/pull/436))
- geyser: optimize consuming of new filters ([#439](https://github.com/rpcpool/yellowstone-grpc/pull/439))
- proto: add filter by lamports ([#369](https://github.com/rpcpool/yellowstone-grpc/pull/369))
- geyser: use Arc wrapped messages in block message ([#446](https://github.com/rpcpool/yellowstone-grpc/pull/446))
- node: remove generated grpc files ([#447](https://github.com/rpcpool/yellowstone-grpc/pull/447))
- proto: add txn_signature filter ([#445](https://github.com/rpcpool/yellowstone-grpc/pull/445))
- examples: add progress bar to client tool ([#456](https://github.com/rpcpool/yellowstone-grpc/pull/456))
- proto: add mod `plugin` with `FilterNames` cache ([#458](https://github.com/rpcpool/yellowstone-grpc/pull/458))
- proto: move enum Message from geyser crate ([#459](https://github.com/rpcpool/yellowstone-grpc/pull/459))
- proto: move `Filter` from geyser crate ([#466](https://github.com/rpcpool/yellowstone-grpc/pull/466))
- geyser: serialize from custom message istead of generated ([#467](https://github.com/rpcpool/yellowstone-grpc/pull/467))
- proto: implement encoding instead of clone to generated ([#465](https://github.com/rpcpool/yellowstone-grpc/pull/465))

### Breaking

- geyser: limit length of filter name ([#448](https://github.com/rpcpool/yellowstone-grpc/pull/448))
- proto: change error type in mod `convert_from` ([#457](https://github.com/rpcpool/yellowstone-grpc/pull/457))
- geyser: remove option `block_fail_action` ([#463](https://github.com/rpcpool/yellowstone-grpc/pull/463))

## 2024-10-04

- yellowstone-grpc-client-simple-2.0.0
- yellowstone-grpc-client-2.0.0
- yellowstone-grpc-geyser-2.0.0
- yellowstone-grpc-proto-2.0.0

### Features

- solana: relax dependencies ([#430](https://github.com/rpcpool/yellowstone-grpc/pull/430))
- tools: remove ([#431](https://github.com/rpcpool/yellowstone-grpc/pull/431))

## 2024-09-12

- yellowstone-grpc-client-1.16.2+solana.2.0.10
- yellowstone-grpc-geyser-1.16.3+solana.2.0.10
- yellowstone-grpc-proto-1.15.0+solana.2.0.10
- yellowstone-grpc-tools-1.0.0-rc.12+solana.2.0.10

### Features

- solana: update to 2.0.10 ([#427](https://github.com/rpcpool/yellowstone-grpc/pull/427))

## 2024-09-12

- yellowstone-grpc-client-1.16.2+solana.2.0.9
- yellowstone-grpc-geyser-1.16.3+solana.2.0.9
- yellowstone-grpc-proto-1.15.0+solana.2.0.9
- yellowstone-grpc-tools-1.0.0-rc.12+solana.2.0.9

### Features

- solana: update to 2.0.9 ([#425](https://github.com/rpcpool/yellowstone-grpc/pull/425))

## 2024-09-03

- yellowstone-grpc-client-1.16.2+solana.2.0.8
- yellowstone-grpc-geyser-1.16.3+solana.2.0.8
- yellowstone-grpc-proto-1.15.0+solana.2.0.8
- yellowstone-grpc-tools-1.0.0-rc.12+solana.2.0.8

### Features

- solana: update to 2.0.8 ([#419](https://github.com/rpcpool/yellowstone-grpc/pull/419))

## 2024-09-02

- yellowstone-grpc-geyser-1.16.3+solana.2.0.7

### Features

- geyser: wrap message into `Box` in snapshot channel ([#418](https://github.com/rpcpool/yellowstone-grpc/pull/418))

## 2024-08-26

- yellowstone-grpc-client-1.16.2+solana.2.0.7
- yellowstone-grpc-geyser-1.16.2+solana.2.0.7
- yellowstone-grpc-proto-1.15.0+solana.2.0.7
- yellowstone-grpc-tools-1.0.0-rc.12+solana.2.0.7

### Features

- solana: update to 2.0.7 ([#415](https://github.com/rpcpool/yellowstone-grpc/pull/415))

## 2024-08-23

- yellowstone-grpc-client-1.16.2+solana.2.0.5
- yellowstone-grpc-geyser-1.16.2+solana.2.0.5
- yellowstone-grpc-proto-1.15.0+solana.2.0.5
- yellowstone-grpc-tools-1.0.0-rc.12+solana.2.0.5

### Fixes

- geyser: fix `x-request-snapshot` handler ([#413](https://github.com/rpcpool/yellowstone-grpc/pull/413))

## 2024-08-22

- yellowstone-grpc-client-1.16.1+solana.2.0.5
- yellowstone-grpc-geyser-1.16.1+solana.2.0.5
- yellowstone-grpc-proto-1.15.0+solana.2.0.5
- yellowstone-grpc-tools-1.0.0-rc.12+solana.2.0.5

### Fixes

- example: fix tls root issue in rust example ([#404](https://github.com/rpcpool/yellowstone-grpc/pull/404))
- geyser: fix filter update loop on snapshot ([#410](https://github.com/rpcpool/yellowstone-grpc/pull/410))

### Features

- geyser: handle `x-request-snapshot` on client request ([#411](https://github.com/rpcpool/yellowstone-grpc/pull/411))

## 2024-08-09

- yellowstone-grpc-client-1.16.0+solana.2.0.5
- yellowstone-grpc-geyser-1.16.0+solana.2.0.5
- yellowstone-grpc-proto-1.15.0+solana.2.0.5
- yellowstone-grpc-tools-1.0.0-rc.12+solana.2.0.5

### Features

- solana: update to 2.0.5 ([#395](https://github.com/rpcpool/yellowstone-grpc/pull/395))

## 2024-08-07

- yellowstone-grpc-client-1.16.0+solana.2.0.4
- yellowstone-grpc-geyser-1.16.0+solana.2.0.4
- yellowstone-grpc-proto-1.15.0+solana.2.0.4
- yellowstone-grpc-tools-1.0.0-rc.12+solana.2.0.4

### Features

- solana: update to 2.0.4 ([#390](https://github.com/rpcpool/yellowstone-grpc/pull/390))
- geyser: add `zstd` support ([#391](https://github.com/rpcpool/yellowstone-grpc/pull/391))
- deps: update `hyper` to 1 ([#392](https://github.com/rpcpool/yellowstone-grpc/pull/392))

## 2024-07-12

- yellowstone-grpc-client-1.16.0+solana.2.0.2
- yellowstone-grpc-geyser-1.16.0+solana.2.0.2
- yellowstone-grpc-proto-1.15.0+solana.2.0.2
- yellowstone-grpc-tools-1.0.0-rc.12+solana.2.0.2

### Features

- solana: update to 2.0.2 ([#377](https://github.com/rpcpool/yellowstone-grpc/pull/377))

## 2024-07-12

- yellowstone-grpc-client-1.15.0+solana.1.18.18
- yellowstone-grpc-geyser-1.15.0+solana.1.18.18
- yellowstone-grpc-proto-1.14.0+solana.1.18.18
- yellowstone-grpc-tools-1.0.0-rc.11+solana.1.18.18

### Features

- solana: update to 1.18.18 ([#374](https://github.com/rpcpool/yellowstone-grpc/pull/374))

## 2024-06-26

- yellowstone-grpc-client-1.15.0+solana.1.18.17
- yellowstone-grpc-geyser-1.15.0+solana.1.18.17
- yellowstone-grpc-proto-1.14.0+solana.1.18.17
- yellowstone-grpc-tools-1.0.0-rc.11+solana.1.18.17

### Features

- solana: update to 1.18.17 ([#367](https://github.com/rpcpool/yellowstone-grpc/pull/367))

## 2024-06-12

- yellowstone-grpc-client-1.15.0+solana.1.18.16
- yellowstone-grpc-geyser-1.15.0+solana.1.18.16
- yellowstone-grpc-proto-1.14.0+solana.1.18.16
- yellowstone-grpc-tools-1.0.0-rc.11+solana.1.18.16

### Features

- solana: update to 1.18.16 ([#361](https://github.com/rpcpool/yellowstone-grpc/pull/361))

## 2024-06-07

- yellowstone-grpc-geyser-1.15.0+solana.1.18.15

### Features

- geyser: add compression option to config ([#356](https://github.com/rpcpool/yellowstone-grpc/pull/356))
- geyser: add `x-endpoint` to metric `subscriptions_total` ([#358](https://github.com/rpcpool/yellowstone-grpc/pull/358))
- geyser: check `x-token` for health service too ([#359](https://github.com/rpcpool/yellowstone-grpc/pull/359))

## 2024-06-05

- yellowstone-grpc-geyser-1.14.4+solana.1.18.15

### Features

- geyser: add metric `subscriptions_total` ([#355](https://github.com/rpcpool/yellowstone-grpc/pull/355))

## 2024-06-02

- yellowstone-grpc-client-1.15.0+solana.1.18.15
- yellowstone-grpc-geyser-1.14.3+solana.1.18.15
- yellowstone-grpc-proto-1.14.0+solana.1.18.15
- yellowstone-grpc-tools-1.0.0-rc.11+solana.1.18.15

### Fixes

- geyser: fix getLatestBlockhash unary method ([#349](https://github.com/rpcpool/yellowstone-grpc/pull/349))

### Features

- geyser: add optional x_token check in grpc server ([#345](https://github.com/rpcpool/yellowstone-grpc/pull/345))
- solana: update to 1.18.15 ([#354](https://github.com/rpcpool/yellowstone-grpc/pull/354))

## 2024-05-21

- yellowstone-grpc-client-1.15.0+solana.1.18.14
- yellowstone-grpc-geyser-1.14.2+solana.1.18.14
- yellowstone-grpc-proto-1.14.0+solana.1.18.14
- yellowstone-grpc-tools-1.0.0-rc.11+solana.1.18.14

### Features

- solana: update to 1.18.14 ([#343](https://github.com/rpcpool/yellowstone-grpc/pull/343))

## 2024-05-15

- yellowstone-grpc-client-1.15.0+solana.1.18.13
- yellowstone-grpc-geyser-1.14.2+solana.1.18.13
- yellowstone-grpc-proto-1.14.0+solana.1.18.13
- yellowstone-grpc-tools-1.0.0-rc.11+solana.1.18.13

### Features

- geyser: use runtime instaed of unconstrained ([#332](https://github.com/rpcpool/yellowstone-grpc/pull/332))
- solana: update to 1.18.13 ([#339](https://github.com/rpcpool/yellowstone-grpc/pull/339))

## 2024-04-30

- yellowstone-grpc-client-1.15.0+solana.1.18.12
- yellowstone-grpc-geyser-1.14.1+solana.1.18.12
- yellowstone-grpc-proto-1.14.0+solana.1.18.12
- yellowstone-grpc-tools-1.0.0-rc.11+solana.1.18.12

### Features

- solana: update to 1.18.12 ([#330](https://github.com/rpcpool/yellowstone-grpc/pull/330))

## 2024-04-12

- yellowstone-grpc-client-1.15.0+solana.1.18.11
- yellowstone-grpc-geyser-1.14.1+solana.1.18.11
- yellowstone-grpc-proto-1.14.0+solana.1.18.11
- yellowstone-grpc-tools-1.0.0-rc.11+solana.1.18.11

### Features

- solana: update to 1.18.11 ([#321](https://github.com/rpcpool/yellowstone-grpc/pull/321))

## 2024-04-04

- yellowstone-grpc-geyser-1.14.1+solana.1.18.9

### Features

- geyser: allow to skip fields in config for `grpc.filters` ([#319](https://github.com/rpcpool/yellowstone-grpc/pull/319))

## 2024-04-04

- yellowstone-grpc-client-1.15.0+solana.1.18.9
- yellowstone-grpc-geyser-1.14.0+solana.1.18.9
- yellowstone-grpc-proto-1.14.0+solana.1.18.9
- yellowstone-grpc-tools-1.0.0-rc.11+solana.1.18.9

### Fixes

- deps: update `h2` crate (`RUSTSEC-2024-0332`) ([#316](https://github.com/rpcpool/yellowstone-grpc/pull/316))

### Features

- client: add gRPC channel options to Node.js ([#306](https://github.com/rpcpool/yellowstone-grpc/pull/306))
- geyser: add `transactions_status` filter ([#310](https://github.com/rpcpool/yellowstone-grpc/pull/310))
- geyser: add metric `slot_status_plugin` ([#312](https://github.com/rpcpool/yellowstone-grpc/pull/312))
- geyser: wrap `geyser_loop` with `unconstrained` ([#313](https://github.com/rpcpool/yellowstone-grpc/pull/313))
- geyser: handle `/debug_clients` on prometheus endpoint ([#314](https://github.com/rpcpool/yellowstone-grpc/pull/314))
- geyser: wrap messages to `Arc` ([#315](https://github.com/rpcpool/yellowstone-grpc/pull/315))

### Breaking

- client: add `GeyserGrpcBuilder` ([#309](https://github.com/rpcpool/yellowstone-grpc/pull/309))

## 2024-03-20

- yellowstone-grpc-client-1.14.0+solana.1.18.7
- yellowstone-grpc-geyser-1.13.0+solana.1.18.7
- yellowstone-grpc-proto-1.13.0+solana.1.18.7
- yellowstone-grpc-tools-1.0.0-rc.10+solana.1.18.7

### Features

- solana: update to 1.18.7 ([#302](https://github.com/rpcpool/yellowstone-grpc/pull/302))

## 2024-03-04

- yellowstone-grpc-client-1.14.0+solana.1.18.4
- yellowstone-grpc-geyser-1.13.0+solana.1.18.4
- yellowstone-grpc-proto-1.13.0+solana.1.18.4
- yellowstone-grpc-tools-1.0.0-rc.10+solana.1.18.4

### Features

- solana: update to 1.18.4 ([#293](https://github.com/rpcpool/yellowstone-grpc/pull/293))

## 2024-03-04

- yellowstone-grpc-client-1.14.0+solana.1.17.22
- yellowstone-grpc-geyser-1.13.0+solana.1.17.22
- yellowstone-grpc-proto-1.13.0+solana.1.17.22
- yellowstone-grpc-tools-1.0.0-rc.10+solana.1.17.22

### Fixes

- deps: make cargo-deny happy about openssl, unsafe-libyaml, h2, ahash ([#278](https://github.com/rpcpool/yellowstone-grpc/pull/278))
- geyser: allow to set custom filter size in the config ([#288](https://github.com/rpcpool/yellowstone-grpc/pull/288))

### Features

- proto: add `entries_count` to block meta message ([#283](https://github.com/rpcpool/yellowstone-grpc/pull/283))
- geyser: use `Vec::binary_search` instead of `HashSet::contains` in the filters ([#284](https://github.com/rpcpool/yellowstone-grpc/pull/284))
- proto: add `starting_transaction_index` to entry message ([#289](https://github.com/rpcpool/yellowstone-grpc/pull/289))
- geyser: add `hostname` to version response ([#291](https://github.com/rpcpool/yellowstone-grpc/pull/291))
- solana: update to 1.17.22 ([#292](https://github.com/rpcpool/yellowstone-grpc/pull/292))

### Breaking

- tools: add metrics, new config for google-pubsub ([#280](https://github.com/rpcpool/yellowstone-grpc/pull/280))

## 2024-02-27

- yellowstone-grpc-client-1.13.0+solana.1.18.3
- yellowstone-grpc-geyser-1.12.0+solana.1.18.3
- yellowstone-grpc-proto-1.12.0+solana.1.18.3
- yellowstone-grpc-tools-1.0.0-rc.9+solana.1.18.3

### Features

- solana: update to 1.18.3

## 2024-02-06

- yellowstone-grpc-client-1.13.0+solana.1.17.20
- yellowstone-grpc-geyser-1.12.0+solana.1.17.20
- yellowstone-grpc-proto-1.12.0+solana.1.17.20
- yellowstone-grpc-tools-1.0.0-rc.9+solana.1.17.20

### Features

- solana: update to 1.17.20

## 2024-01-26

- yellowstone-grpc-client-1.13.0+solana.1.17.18
- yellowstone-grpc-geyser-1.12.0+solana.1.17.18
- yellowstone-grpc-proto-1.12.0+solana.1.17.18
- yellowstone-grpc-tools-1.0.0-rc.9+solana.1.17.18

### Features

- solana: update to 1.17.18

## 2024-01-26

- yellowstone-grpc-client-1.13.0+solana.1.17.17
- yellowstone-grpc-geyser-1.12.0+solana.1.17.17
- yellowstone-grpc-proto-1.12.0+solana.1.17.17
- yellowstone-grpc-tools-1.0.0-rc.9+solana.1.17.17

### Features

- solana: update to 1.17.17

## 2024-01-15

- yellowstone-grpc-client-1.13.0+solana.1.17.16
- yellowstone-grpc-geyser-1.12.0+solana.1.17.16
- yellowstone-grpc-proto-1.12.0+solana.1.17.16
- yellowstone-grpc-tools-1.0.0-rc.9+solana.1.17.16

### Features

- solana: update to 1.17.16 ([#274](https://github.com/rpcpool/yellowstone-grpc/pull/274))

## 2024-01-08

- yellowstone-grpc-client-1.13.0+solana.1.17.15
- yellowstone-grpc-geyser-1.12.0+solana.1.17.15
- yellowstone-grpc-proto-1.12.0+solana.1.17.15
- yellowstone-grpc-tools-1.0.0-rc.9+solana.1.17.15

### Features

- proto: add more convert functions ([#264](https://github.com/rpcpool/yellowstone-grpc/pull/264))
- geyser: set plugin name to `{name}-{version}` ([#270](https://github.com/rpcpool/yellowstone-grpc/pull/270))

## 2023-12-22

- yellowstone-grpc-client-1.12.0+solana.1.17.12
- yellowstone-grpc-geyser-1.11.2+solana.1.17.12
- yellowstone-grpc-proto-1.11.1+solana.1.17.12
- yellowstone-grpc-tools-1.0.0-rc.9+solana.1.17.12

### Features

- geyser: add name to tokio threads ([#267](https://github.com/rpcpool/yellowstone-grpc/pull/267))

## 2023-12-19

- yellowstone-grpc-client-1.12.0+solana.1.17.12
- yellowstone-grpc-geyser-1.11.1+solana.1.17.12
- yellowstone-grpc-proto-1.11.1+solana.1.17.12
- yellowstone-grpc-tools-1.0.0-rc.9+solana.1.17.12

### Features

- solana: update to 1.17.12 ([#266](https://github.com/rpcpool/yellowstone-grpc/pull/266))

## 2023-12-08

- yellowstone-grpc-tools-1.0.0-rc.9+solana.1.17.6

### Fixes

- tools: fix panic on Ping/Pong messages in google pubsub ([#261](https://github.com/rpcpool/yellowstone-grpc/pull/261))

## 2023-12-06

- yellowstone-grpc-tools-1.0.0-rc.8+solana.1.17.6

### Fixes

- client: include request in initial subscribe to gRPC endpoint to fix LB connection delay ([#252](https://github.com/rpcpool/yellowstone-grpc/pull/252))
- tools: remove `ordering_key` from `PubsubMessage` ([#257](https://github.com/rpcpool/yellowstone-grpc/pull/257))

## 2023-11-24

- yellowstone-grpc-geyser-1.11.1+solana.1.17.6

### Fixes

- geyser: reconstruct blocks with zero entries ([#245](https://github.com/rpcpool/yellowstone-grpc/pull/245))

## 2023-11-21

- yellowstone-grpc-client-1.12.0+solana.1.17.6
- yellowstone-grpc-geyser-1.11.0+solana.1.17.6
- yellowstone-grpc-proto-1.11.0+solana.1.17.6
- yellowstone-grpc-tools-1.0.0-rc.7+solana.1.17.6

### Fixes

- tools: fixes openssl link problem (macos+aarch64) ([#236](https://github.com/rpcpool/yellowstone-grpc/pull/236))

### Features

- use workspace for dependencies ([#240](https://github.com/rpcpool/yellowstone-grpc/pull/240))
- solana: update to 1.17.6 ([#244](https://github.com/rpcpool/yellowstone-grpc/pull/244))

## 2023-11-14

- yellowstone-grpc-client-1.12.0+solana.1.17.5
- yellowstone-grpc-geyser-1.11.0+solana.1.17.5
- yellowstone-grpc-proto-1.11.0+solana.1.17.5
- yellowstone-grpc-tools-1.0.0-rc.6+solana.1.17.5

### Features

- solana: update to 1.17.5 ([#235](https://github.com/rpcpool/yellowstone-grpc/pull/235))

## 2023-11-13

- yellowstone-grpc-client-1.12.0+solana.1.17.4
- yellowstone-grpc-geyser-1.11.0+solana.1.17.4
- yellowstone-grpc-proto-1.11.0+solana.1.17.4
- yellowstone-grpc-tools-1.0.0-rc.6+solana.1.17.4

### Features

- solana: update to 1.17.4 ([#234](https://github.com/rpcpool/yellowstone-grpc/pull/234))

## 2023-11-01

- @triton-one/yellowstone-grpc:0.3.0
- yellowstone-grpc-client-1.12.0+solana.1.17.1
- yellowstone-grpc-geyser-1.11.0+solana.1.17.1
- yellowstone-grpc-proto-1.11.0+solana.1.17.1
- yellowstone-grpc-tools-1.0.0-rc.6+solana.1.17.1

### Fixes

- geyser: trigger end of startup when parent slot 0 seen in `update_slot_status` notification because `notify_end_of_startup` is not triggered when cluster started from genesis ([#207](https://github.com/rpcpool/yellowstone-grpc/pull/207))
- tools: correctly handle SIGINT in kafka ([#219](https://github.com/rpcpool/yellowstone-grpc/pull/219))
- geyser: use Ordering::Relaxed instead of SeqCst ([#221](https://github.com/rpcpool/yellowstone-grpc/pull/221))
- proto: add optional field `ping` to `SubscribeRequest` ([#227](https://github.com/rpcpool/yellowstone-grpc/pull/227))
- geyser: remove startup_status (allow reload plugin) ([#230](https://github.com/rpcpool/yellowstone-grpc/pull/230))

### Features

- proto: add optional field `filter_by_commitment` to Slots filter ([#223](https://github.com/rpcpool/yellowstone-grpc/pull/223))

## 2023-10-19

- yellowstone-grpc-tools-1.0.0-rc.5+solana.1.17.1

### Features

- tools: add Google Pub/Sub ([#211](https://github.com/rpcpool/yellowstone-grpc/pull/211))

### Breaking

- kafka: rename to tools ([#203](https://github.com/rpcpool/yellowstone-grpc/pull/203))

## 2023-10-12

- yellowstone-grpc-geyser-1.10.0+solana.1.16.16

### Features

- geyser: support snapshot data ([#182](https://github.com/rpcpool/yellowstone-grpc/pull/182))

## 2023-10-10

- yellowstone-grpc-client-1.11.1+solana.1.16.16
- yellowstone-grpc-geyser-1.9.1+solana.1.16.16
- yellowstone-grpc-kafka-1.0.0-rc.3+solana.1.16.16
- yellowstone-grpc-proto-1.10.0+solana.1.16.16

### Fixes

- geyser: use `entry_count` from `ReplicaBlockInfoV3` ([#186](https://github.com/rpcpool/yellowstone-grpc/pull/186))

### Features

- client: add `GeyserGrpcClient::subscribe_once2` ([#195](https://github.com/rpcpool/yellowstone-grpc/pull/195))

## 2023-10-09

- yellowstone-grpc-kafka-1.0.0-rc.3+solana.1.16.15

### Features

- kafka: add metrics (stats, sent, recv) ([#196](https://github.com/rpcpool/yellowstone-grpc/pull/196))
- kafka: support YAML config ([#197](https://github.com/rpcpool/yellowstone-grpc/pull/197))
- kafka: support prometheus address in config ([#198](https://github.com/rpcpool/yellowstone-grpc/pull/198))

## 2023-10-06

- yellowstone-grpc-kafka-1.0.0-rc.2+solana.1.16.15

### Fixes

- kafka: fix message size for gRPC client ([#195](https://github.com/rpcpool/yellowstone-grpc/pull/195))

## 2023-10-05

- yellowstone-grpc-client-1.11.0+solana.1.16.15
- yellowstone-grpc-geyser-1.9.0+solana.1.16.15
- yellowstone-grpc-kafka-1.0.0-rc.1+solana.1.16.15
- yellowstone-grpc-proto-1.10.0+solana.1.16.15

### Features

- kafka: support strings for queue size ([#191](https://github.com/rpcpool/yellowstone-grpc/pull/191))
- solana: update to 1.16.15 ([#193](https://github.com/rpcpool/yellowstone-grpc/pull/193))

## 2023-10-03

- yellowstone-grpc-client-1.11.0+solana.1.16.14
- yellowstone-grpc-geyser-1.9.0+solana.1.16.14
- yellowstone-grpc-proto-1.10.0+solana.1.16.14

### Features

- proto: add mod `convert_to`, `convert_from` ([#190](https://github.com/rpcpool/yellowstone-grpc/pull/190))
- client: add tx pretty print to rust ([#189](https://github.com/rpcpool/yellowstone-grpc/pull/189))
- geyser: update deps, tokio=1.32.0 ([#191](https://github.com/rpcpool/yellowstone-grpc/pull/191))

## 2023-10-02

- yellowstone-grpc-client-1.10.0+solana.1.16.14
- yellowstone-grpc-geyser-1.8.0+solana.1.16.14
- yellowstone-grpc-kafka-1.0.0-rc.0+solana.1.16.14
- yellowstone-grpc-proto-1.9.0+solana.1.16.14

### Features

- geyser: add optional TLS to gRPC server config ([#183](https://github.com/rpcpool/yellowstone-grpc/pull/183))
- client: add timeout options to rust ([#187](https://github.com/rpcpool/yellowstone-grpc/pull/187))
- geyser: update solana =1.16.14 ([#188](https://github.com/rpcpool/yellowstone-grpc/pull/188))

### Fixes

- geyser: add `fs` feature to `tokio` dependencies in the plugin ([#184](https://github.com/rpcpool/yellowstone-grpc/pull/184))

## 2023-08-28

- yellowstone-grpc-kafka-1.0.0-rc.0+solana.1.16.1

### Features

- kafka: init ([#170](https://github.com/rpcpool/yellowstone-grpc/pull/170))

## 2023-08-21

- yellowstone-grpc-geyser-1.7.1+solana.1.16.1

### Features

- geyser: add package name to version info ([#173](https://github.com/rpcpool/yellowstone-grpc/pull/173))

### Fixes

- geyser: fix overflow for small slot number ([#171](https://github.com/rpcpool/yellowstone-grpc/pull/171))
- geyser: use Notify instead of AtomicBool in send loop ([#176](https://github.com/rpcpool/yellowstone-grpc/pull/176))
- geyser: update block reconstruction code ([#177](https://github.com/rpcpool/yellowstone-grpc/pull/177))

## 2023-08-10

- @triton-one/yellowstone-grpc:0.2.1
- yellowstone-grpc-client-1.9.0+solana.1.16.1
- yellowstone-grpc-geyser-1.7.0+solana.1.16.1
- yellowstone-grpc-proto-1.9.0+solana.1.16.1

### Features

- geyser: include entries to block message ([#169](https://github.com/rpcpool/yellowstone-grpc/pull/169))

## 2023-07-26

- yellowstone-grpc-geyser-1.6.1+solana.1.16.1

### Fixes

- geyser: fix config example ([#168](https://github.com/rpcpool/yellowstone-grpc/pull/168))

## 2023-07-22

- yellowstone-grpc-geyser-1.6.0+solana.1.16.1

### Features

- geyser: add panic config option on failed block reconstruction ([#165](https://github.com/rpcpool/yellowstone-grpc/pull/165))
- geyser: allow to disable unary methods ([#166](https://github.com/rpcpool/yellowstone-grpc/pull/166))

## 2023-07-20

- @triton-one/yellowstone-grpc:0.2.0
- yellowstone-grpc-client-1.8.0+solana.1.16.1
- yellowstone-grpc-geyser-1.5.0+solana.1.16.1
- yellowstone-grpc-proto-1.8.0+solana.1.16.1

### Features

- geyser: add `Entry` message ([#163](https://github.com/rpcpool/yellowstone-grpc/pull/163))

## 2023-07-18

- yellowstone-grpc-geyser-1.4.0+solana.1.16.1

### Features

- geyser: reduce the amount of locks ([#161](https://github.com/rpcpool/yellowstone-grpc/pull/161))

## 2023-07-17

- @triton-one/yellowstone-grpc:0.1.5
- yellowstone-grpc-client-1.7.0+solana.1.16.1
- yellowstone-grpc-geyser-1.3.0+solana.1.16.1
- yellowstone-grpc-proto-1.7.0+solana.1.16.1

### Features

- geyser: add `accounts` to Block message ([#160](https://github.com/rpcpool/yellowstone-grpc/pull/160))

## 2023-07-07

- @triton-one/yellowstone-grpc:0.1.4
- yellowstone-grpc-client-1.6.0+solana.1.16.1
- yellowstone-grpc-geyser-1.2.0+solana.1.16.1
- yellowstone-grpc-proto-1.6.0+solana.1.16.1

### Features

- geyser: add `account_include` to Blocks filter ([#155](https://github.com/rpcpool/yellowstone-grpc/pull/155))

## 2023-06-29

- @triton-one/yellowstone-grpc:0.1.3
- yellowstone-grpc-client-1.5.0+solana.1.16.1
- yellowstone-grpc-geyser-1.1.0+solana.1.16.1
- yellowstone-grpc-proto-1.5.0+solana.1.16.1

### Features

- geyser: support TokenAccountState in accounts filter ([#154](https://github.com/rpcpool/yellowstone-grpc/pull/154))

## 2023-06-29

- @triton-one/yellowstone-grpc:0.1.2
- yellowstone-grpc-client-1.4.0+solana.1.16.1
- yellowstone-grpc-geyser-1.0.0+solana.1.16.1
- yellowstone-grpc-proto-1.4.0+solana.1.16.1

### Features

- geyser: support data_slice for accounts ([#150](https://github.com/rpcpool/yellowstone-grpc/pull/150))
- client: add TypeScript client ([#142](https://github.com/rpcpool/yellowstone-grpc/pull/142))

### Fixes

- client: set max message size for decode ([#151](https://github.com/rpcpool/yellowstone-grpc/pull/151))
- geyser: remove duplicated account updates for confirmed/finalized ([#152](https://github.com/rpcpool/yellowstone-grpc/pull/152))

## 2023-06-16

- yellowstone-grpc-client-1.3.0+solana.1.16.1
- yellowstone-grpc-geyser-0.8.2+solana.1.16.1
- yellowstone-grpc-proto-1.3.0+solana.1.16.1

### Features

- geyser: update solana =1.16.1 ([#146](https://github.com/rpcpool/yellowstone-grpc/pull/146))

## 2023-06-15

- yellowstone-grpc-client-1.3.0+solana.1.14.18
- yellowstone-grpc-client-1.3.0+solana.1.15.2
- yellowstone-grpc-geyser-0.8.2+solana.1.14.18
- yellowstone-grpc-geyser-0.8.2+solana.1.15.2
- yellowstone-grpc-proto-1.3.0+solana.1.14.18
- yellowstone-grpc-proto-1.3.0+solana.1.15.2

### Features

- geyser: Update `tonic`, `0.8.2` => `0.9.2` ([#145](https://github.com/rpcpool/yellowstone-grpc/pull/145))
- geyser: Add methods `health_check` and `health_watch` ([#145](https://github.com/rpcpool/yellowstone-grpc/pull/145))
- geyser: Add prometheus metric `message_queue_size` ([#145](https://github.com/rpcpool/yellowstone-grpc/pull/145))
- geyser: Send task per connection ([#145](https://github.com/rpcpool/yellowstone-grpc/pull/145))
- geyser: Send processed immediately without `Slot` message ([#145](https://github.com/rpcpool/yellowstone-grpc/pull/145))<|MERGE_RESOLUTION|>--- conflicted
+++ resolved
@@ -16,15 +16,14 @@
 
 ### Breaking
 
-<<<<<<< HEAD
-## 2025-01-29
+## 2025-06-10
 
 - yellowstone-grpc-geyser-4.2.3
 
 ### Fixes
 
 - geyser: log gRPC server panics ([#515](https://github.com/rpcpool/yellowstone-grpc/pull/519))
-=======
+
 ## 2025-06-01
 
 - @triton-one/yellowstone-grpc@4.1.0
@@ -115,7 +114,6 @@
 ### Features
 
 - proto: add field `interslot_updates` ([#527](https://github.com/rpcpool/yellowstone-grpc/pull/527))
->>>>>>> 29d62ca5
 
 ## 2025-01-13
 
