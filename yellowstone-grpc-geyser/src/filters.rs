--- conflicted
+++ resolved
@@ -1,11 +1,7 @@
 use {
     crate::config::{
         ConfigGrpcFilters, ConfigGrpcFiltersAccounts, ConfigGrpcFiltersBlocks,
-<<<<<<< HEAD
-        ConfigGrpcFiltersBlocksMeta, ConfigGrpcFiltersEntry, ConfigGrpcFiltersSlots,
-=======
         ConfigGrpcFiltersBlocksMeta, ConfigGrpcFiltersEntries, ConfigGrpcFiltersSlots,
->>>>>>> 6d56e68a
         ConfigGrpcFiltersTransactions,
     },
     base64::{engine::general_purpose::STANDARD as base64_engine, Engine},
@@ -19,7 +15,6 @@
         sync::Arc,
     },
     yellowstone_grpc_proto::{
-<<<<<<< HEAD
         plugin::{
             filter::{FilterAccountsDataSlice, FilterName, FilterNames},
             message::{
@@ -29,28 +24,14 @@
             message_ref::{
                 Message as FilteredMessage, MessageFilters as FilteredMessageFilters,
                 MessageRef as FilteredMessageRef, MessageRefBlock as FilteredMessageRefBlock,
-=======
-        convert_to,
-        plugin::{
-            filter::{FilterAccountsDataSlice, FilterName, FilterNames},
-            message::{
-                CommitmentLevel, Message, MessageAccount, MessageAccountInfo, MessageBlock,
-                MessageBlockMeta, MessageEntry, MessageSlot, MessageTransaction,
-                MessageTransactionInfo,
->>>>>>> 6d56e68a
             },
         },
         prelude::{
             subscribe_request_filter_accounts_filter::Filter as AccountsFilterDataOneof,
             subscribe_request_filter_accounts_filter_lamports::Cmp as AccountsFilterLamports,
             subscribe_request_filter_accounts_filter_memcmp::Data as AccountsFilterMemcmpOneof,
-<<<<<<< HEAD
             CommitmentLevel as CommitmentLevelProto, SubscribeRequest,
             SubscribeRequestAccountsDataSlice, SubscribeRequestFilterAccounts,
-=======
-            subscribe_update::UpdateOneof, CommitmentLevel as CommitmentLevelProto,
-            SubscribeRequest, SubscribeRequestAccountsDataSlice, SubscribeRequestFilterAccounts,
->>>>>>> 6d56e68a
             SubscribeRequestFilterAccountsFilter, SubscribeRequestFilterAccountsFilterLamports,
             SubscribeRequestFilterBlocks, SubscribeRequestFilterBlocksMeta,
             SubscribeRequestFilterEntry, SubscribeRequestFilterSlots,
@@ -59,7 +40,6 @@
     },
 };
 
-<<<<<<< HEAD
 pub type FilteredMessages = SmallVec<[FilteredMessage; 2]>;
 
 macro_rules! filtered_messages_once_owned {
@@ -79,102 +59,6 @@
             let mut message_filters = FilteredMessageFilters::new();
             for filter in $filters {
                 message_filters.push(filter.clone());
-=======
-#[derive(Debug, Clone)]
-pub enum FilteredMessage<'a> {
-    Slot(&'a MessageSlot),
-    Account(&'a MessageAccount),
-    Transaction(&'a MessageTransaction),
-    TransactionStatus(&'a MessageTransaction),
-    Entry(&'a MessageEntry),
-    Block(MessageBlock),
-    BlockMeta(&'a MessageBlockMeta),
-}
-
-impl<'a> FilteredMessage<'a> {
-    fn as_proto_account(
-        message: &MessageAccountInfo,
-        data_slice: &FilterAccountsDataSlice,
-    ) -> SubscribeUpdateAccountInfo {
-        let data_slice = data_slice.as_ref();
-        let data = if data_slice.is_empty() {
-            message.data.clone()
-        } else {
-            let mut data = Vec::with_capacity(data_slice.iter().map(|ds| ds.end - ds.start).sum());
-            for data_slice in data_slice {
-                if message.data.len() >= data_slice.end {
-                    data.extend_from_slice(&message.data[data_slice.start..data_slice.end]);
-                }
-            }
-            data
-        };
-        SubscribeUpdateAccountInfo {
-            pubkey: message.pubkey.as_ref().into(),
-            lamports: message.lamports,
-            owner: message.owner.as_ref().into(),
-            executable: message.executable,
-            rent_epoch: message.rent_epoch,
-            data,
-            write_version: message.write_version,
-            txn_signature: message.txn_signature.map(|s| s.as_ref().into()),
-        }
-    }
-
-    fn as_proto_transaction(message: &MessageTransactionInfo) -> SubscribeUpdateTransactionInfo {
-        SubscribeUpdateTransactionInfo {
-            signature: message.signature.as_ref().into(),
-            is_vote: message.is_vote,
-            transaction: Some(convert_to::create_transaction(&message.transaction)),
-            meta: Some(convert_to::create_transaction_meta(&message.meta)),
-            index: message.index as u64,
-        }
-    }
-
-    fn as_proto_entry(message: &MessageEntry) -> SubscribeUpdateEntry {
-        SubscribeUpdateEntry {
-            slot: message.slot,
-            index: message.index as u64,
-            num_hashes: message.num_hashes,
-            hash: message.hash.into(),
-            executed_transaction_count: message.executed_transaction_count,
-            starting_transaction_index: message.starting_transaction_index,
-        }
-    }
-
-    pub fn as_proto(&self, accounts_data_slice: &FilterAccountsDataSlice) -> UpdateOneof {
-        match self {
-            Self::Slot(message) => UpdateOneof::Slot(SubscribeUpdateSlot {
-                slot: message.slot,
-                parent: message.parent,
-                status: message.status as i32,
-            }),
-            Self::Account(message) => UpdateOneof::Account(SubscribeUpdateAccount {
-                account: Some(Self::as_proto_account(
-                    message.account.as_ref(),
-                    accounts_data_slice,
-                )),
-                slot: message.slot,
-                is_startup: message.is_startup,
-            }),
-            Self::Transaction(message) => UpdateOneof::Transaction(SubscribeUpdateTransaction {
-                transaction: Some(Self::as_proto_transaction(message.transaction.as_ref())),
-                slot: message.slot,
-            }),
-            Self::TransactionStatus(message) => {
-                UpdateOneof::TransactionStatus(SubscribeUpdateTransactionStatus {
-                    slot: message.slot,
-                    signature: message.transaction.signature.as_ref().into(),
-                    is_vote: message.transaction.is_vote,
-                    index: message.transaction.index as u64,
-                    err: match &message.transaction.meta.status {
-                        Ok(()) => None,
-                        Err(err) => Some(SubscribeUpdateTransactionError {
-                            err: bincode::serialize(&err)
-                                .expect("transaction error to serialize to bytes"),
-                        }),
-                    },
-                })
->>>>>>> 6d56e68a
             }
             messages.push(FilteredMessage::new(message_filters, $message));
         }
@@ -240,11 +124,7 @@
                 FilterTransactionsType::TransactionStatus,
                 names,
             )?,
-<<<<<<< HEAD
-            entries: FilterEntries::new(&config.entry, &limit.entry, names)?,
-=======
             entries: FilterEntries::new(&config.entry, &limit.entries, names)?,
->>>>>>> 6d56e68a
             blocks: FilterBlocks::new(&config.blocks, &limit.blocks, names)?,
             blocks_meta: FilterBlocksMeta::new(&config.blocks_meta, &limit.blocks_meta, names)?,
             commitment: Self::decode_commitment(config.commitment)?,
@@ -257,11 +137,7 @@
     }
 
     fn decode_commitment(commitment: Option<i32>) -> anyhow::Result<CommitmentLevel> {
-<<<<<<< HEAD
-        let commitment = commitment.unwrap_or(CommitmentLevel::Processed as i32);
-=======
         let commitment = commitment.unwrap_or(CommitmentLevelProto::Processed as i32);
->>>>>>> 6d56e68a
         CommitmentLevelProto::try_from(commitment)
             .map(Into::into)
             .map_err(|_error| {
@@ -331,7 +207,6 @@
                 .accounts
                 .get_filters(message, &self.accounts_data_slice),
             Message::Slot(message) => self.slots.get_filters(message, commitment),
-<<<<<<< HEAD
             Message::Transaction(message) => {
                 let mut messages = self.transactions.get_filters(message);
                 messages.append(&mut self.transactions_status.get_filters(message));
@@ -339,15 +214,6 @@
             }
             Message::Entry(message) => self.entries.get_filters(message),
             Message::Block(message) => self.blocks.get_filters(message, &self.accounts_data_slice),
-=======
-            Message::Transaction(message) => Box::new(
-                self.transactions
-                    .get_filters(message)
-                    .chain(self.transactions_status.get_filters(message)),
-            ),
-            Message::Entry(message) => self.entries.get_filters(message),
-            Message::Block(message) => self.blocks.get_filters(message),
->>>>>>> 6d56e68a
             Message::BlockMeta(message) => self.blocks_meta.get_filters(message),
         }
     }
@@ -1140,11 +1006,6 @@
 #[cfg(test)]
 mod tests {
     use {
-<<<<<<< HEAD
-        super::{FilterName, FilterNames},
-=======
-        super::{FilterName, FilterNames, FilteredMessage},
->>>>>>> 6d56e68a
         crate::{config::ConfigGrpcFilters, filters::Filter},
         solana_sdk::{
             hash::Hash,
@@ -1160,16 +1021,13 @@
                 SubscribeRequest, SubscribeRequestFilterAccounts,
                 SubscribeRequestFilterTransactions,
             },
-<<<<<<< HEAD
             plugin::{
+                filter::{FilterName, FilterNames},
                 message::{Message, MessageTransaction, MessageTransactionInfo},
                 message_ref::{
                     MessageFilters as FilteredMessageFilters, MessageRef as FilteredMessageRef,
                 },
             },
-=======
-            plugin::message::{Message, MessageTransaction, MessageTransactionInfo},
->>>>>>> 6d56e68a
         },
     };
 
