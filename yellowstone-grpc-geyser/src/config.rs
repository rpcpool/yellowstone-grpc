--- conflicted
+++ resolved
@@ -62,18 +62,15 @@
 pub struct ConfigGrpc {
     /// Address of Grpc service.
     pub address: SocketAddr,
-<<<<<<< HEAD
-    /// Capacity of the channel used for account from snapshot,
+    /// TLS config
+    pub tls_config: Option<ConfigGrpcServerTls>,
+    /// Capacity of the channel used for accounts from snapshot,
     /// on reaching the limit Sender block validator startup.
     #[serde(
         default = "ConfigGrpc::snapshot_capacity_default",
         deserialize_with = "deserialize_usize_str_maybe"
     )]
     pub snapshot_capacity: Option<usize>,
-=======
-    /// TLS config
-    pub tls_config: Option<ConfigGrpcServerTls>,
->>>>>>> a915f080
     /// Capacity of the channel per connection
     #[serde(
         default = "ConfigGrpc::channel_capacity_default",
