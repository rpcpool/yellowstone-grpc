--- conflicted
+++ resolved
@@ -1,9 +1,5 @@
-<<<<<<< HEAD
 #![allow(clippy::large_enum_variant)]
-
 pub mod blockhash_queue;
-=======
->>>>>>> 8ee39a04
 pub mod config;
 pub mod filters;
 pub mod grpc;
