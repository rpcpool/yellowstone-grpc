use {
    crate::{config::ConfigPrometheus, version::VERSION as VERSION_INFO},
    agave_geyser_plugin_interface::geyser_plugin_interface::SlotStatus as GeyserSlosStatus,
    chrono::{self, DateTime, Utc},
    http_body_util::{combinators::BoxBody, BodyExt, Empty as BodyEmpty, Full as BodyFull},
    hyper::{
        body::{Bytes, Incoming as BodyIncoming},
        service::service_fn,
        Request, Response, StatusCode,
    },
    hyper_util::{
        rt::tokio::{TokioExecutor, TokioIo},
        server::conn::auto::Builder as ServerBuilder,
    },
    log::{error, info},
<<<<<<< HEAD
    prometheus::{IntCounterVec, IntGauge, IntGaugeVec, Opts, Registry, TextEncoder},
    solana_clock::Slot,
=======
    prometheus::{
        HistogramOpts, HistogramVec, IntCounterVec, IntGauge, IntGaugeVec, Opts, Registry,
        TextEncoder, TEXT_FORMAT,
    },
    solana_sdk::clock::Slot,
>>>>>>> 96fbf842
    std::{
        collections::{hash_map::Entry as HashMapEntry, HashMap},
        convert::Infallible,
        sync::{Arc, Once},
    },
    tokio::{
        net::TcpListener,
        sync::{mpsc, oneshot, Notify},
        task::JoinHandle,
    },
    yellowstone_grpc_proto::plugin::{filter::Filter, message::SlotStatus},
};

lazy_static::lazy_static! {
    pub static ref REGISTRY: Registry = Registry::new();

    static ref VERSION: IntCounterVec = IntCounterVec::new(
        Opts::new("version", "Plugin version info"),
        &["buildts", "git", "package", "proto", "rustc", "solana", "version"]
    ).unwrap();

    static ref SLOT_STATUS: IntGaugeVec = IntGaugeVec::new(
        Opts::new("slot_status", "Lastest received slot from Geyser"),
        &["status"]
    ).unwrap();

    static ref SLOT_STATUS_PLUGIN: IntGaugeVec = IntGaugeVec::new(
        Opts::new("slot_status_plugin", "Latest processed slot in the plugin to client queues"),
        &["status"]
    ).unwrap();

    static ref INVALID_FULL_BLOCKS: IntGaugeVec = IntGaugeVec::new(
        Opts::new("invalid_full_blocks_total", "Total number of fails on constructin full blocks"),
        &["reason"]
    ).unwrap();

    static ref MESSAGE_QUEUE_SIZE: IntGauge = IntGauge::new(
        "message_queue_size", "Size of geyser message queue"
    ).unwrap();

    static ref CONNECTIONS_TOTAL: IntGauge = IntGauge::new(
        "connections_total", "Total number of connections to gRPC service"
    ).unwrap();

    static ref SUBSCRIPTIONS_TOTAL: IntGaugeVec = IntGaugeVec::new(
        Opts::new("subscriptions_total", "Total number of subscriptions to gRPC service"),
        &["endpoint", "subscription"]
    ).unwrap();

    static ref MISSED_STATUS_MESSAGE: IntCounterVec = IntCounterVec::new(
        Opts::new("missed_status_message_total", "Number of missed messages by commitment"),
        &["status"]
    ).unwrap();

    static ref SLOT_STATUS_EVENT_TIME: IntGaugeVec = IntGaugeVec::new(
        Opts::new("slot_status_event_time", "Lastest time received slot from Geyser,return microseconds unix timestamp"),
        &["slot","status"]
    ).unwrap();

    static ref SLOT_STATUS_PLUGIN_EVENT_TIME: IntGaugeVec = IntGaugeVec::new(
        Opts::new("slot_status_plugin_event_time", "Latest time processed slot in the plugin to client queues,return microseconds unix timestamp"),
        &["slot","status"]
    ).unwrap();
    // This metric measures the transmission delay from block production to the RPC node, in milliseconds.
    // Possible values for mark_point:
    // - to_node: Marked when the block meta information reaches the node
    // - to_plugin: Marked when the block meta information reaches the Geyser plugin processing flow
    // - to_client: Marked when the slot status is ready to be sent to the client
    static ref BLOCK_RECEIVING_DELAY: HistogramVec = HistogramVec::new(
        HistogramOpts::new("block_receiving_delay", "Block propagation time: from block generation to plugin reception,unit milliseconds").buckets(vec![10.0,100.0,500.0,1000.0,1500.0,2000.0,2500.0,3000.0,4000.0,5000.0]),
        &["slot","mark_point"]
    ).unwrap();
}

#[derive(Debug)]
pub enum DebugClientMessage {
    UpdateFilter { id: usize, filter: Box<Filter> },
    UpdateSlot { id: usize, slot: Slot },
    Removed { id: usize },
}

impl DebugClientMessage {
    pub fn maybe_send(tx: &Option<mpsc::UnboundedSender<Self>>, get_msg: impl FnOnce() -> Self) {
        if let Some(tx) = tx {
            let _ = tx.send(get_msg());
        }
    }
}

#[derive(Debug)]
struct DebugClientStatus {
    filter: Box<Filter>,
    processed_slot: Slot,
}

#[derive(Debug)]
struct DebugClientStatuses {
    requests_tx: mpsc::UnboundedSender<oneshot::Sender<String>>,
    jh: JoinHandle<()>,
}

impl Drop for DebugClientStatuses {
    fn drop(&mut self) {
        self.jh.abort();
    }
}

impl DebugClientStatuses {
    fn new(clients_rx: mpsc::UnboundedReceiver<DebugClientMessage>) -> Arc<Self> {
        let (requests_tx, requests_rx) = mpsc::unbounded_channel();
        let jh = tokio::spawn(Self::run(clients_rx, requests_rx));
        Arc::new(Self { requests_tx, jh })
    }

    async fn run(
        mut clients_rx: mpsc::UnboundedReceiver<DebugClientMessage>,
        mut requests_rx: mpsc::UnboundedReceiver<oneshot::Sender<String>>,
    ) {
        let mut clients = HashMap::<usize, DebugClientStatus>::new();
        loop {
            tokio::select! {
                Some(message) = clients_rx.recv() => match message {
                    DebugClientMessage::UpdateFilter { id, filter } => {
                        match clients.entry(id) {
                            HashMapEntry::Occupied(mut entry) => {
                                entry.get_mut().filter = filter;
                            }
                            HashMapEntry::Vacant(entry) => {
                                entry.insert(DebugClientStatus {
                                    filter,
                                    processed_slot: 0,
                                });
                            }
                        }
                    }
                    DebugClientMessage::UpdateSlot { id, slot } => {
                        if let Some(status) = clients.get_mut(&id) {
                            status.processed_slot = slot;
                        }
                    }
                    DebugClientMessage::Removed { id } => {
                        clients.remove(&id);
                    }
                },
                Some(tx) = requests_rx.recv() => {
                    let mut statuses: Vec<(usize, String)> = clients.iter().map(|(id, status)| {
                        (*id, format!("client#{id:06}, {}, {:?}", status.processed_slot, status.filter))
                    }).collect();
                    statuses.sort();

                    let mut status = statuses.into_iter().fold(String::new(), |mut acc: String, (_id, status)| {
                        if !acc.is_empty() {
                            acc += "\n";
                        }
                        acc + &status
                    });
                    if !status.is_empty() {
                        status += "\n";
                    }

                    let _ = tx.send(status);
                },
            }
        }
    }

    async fn get_statuses(&self) -> anyhow::Result<String> {
        let (tx, rx) = oneshot::channel();
        self.requests_tx
            .send(tx)
            .map_err(|_error| anyhow::anyhow!("failed to send request"))?;
        rx.await
            .map_err(|_error| anyhow::anyhow!("failed to wait response"))
    }
}

#[derive(Debug)]
pub struct PrometheusService {
    debug_clients_statuses: Option<Arc<DebugClientStatuses>>,
    shutdown: Arc<Notify>,
}

impl PrometheusService {
    pub async fn new(
        config: Option<ConfigPrometheus>,
        debug_clients_rx: Option<mpsc::UnboundedReceiver<DebugClientMessage>>,
    ) -> std::io::Result<Self> {
        static REGISTER: Once = Once::new();
        REGISTER.call_once(|| {
            macro_rules! register {
                ($collector:ident) => {
                    REGISTRY
                        .register(Box::new($collector.clone()))
                        .expect("collector can't be registered");
                };
            }
            register!(VERSION);
            register!(SLOT_STATUS);
            register!(SLOT_STATUS_PLUGIN);
            register!(INVALID_FULL_BLOCKS);
            register!(MESSAGE_QUEUE_SIZE);
            register!(CONNECTIONS_TOTAL);
            register!(SUBSCRIPTIONS_TOTAL);
            register!(MISSED_STATUS_MESSAGE);
            register!(SLOT_STATUS_EVENT_TIME);
            register!(SLOT_STATUS_PLUGIN_EVENT_TIME);
            register!(BLOCK_RECEIVING_DELAY);

            VERSION
                .with_label_values(&[
                    VERSION_INFO.buildts,
                    VERSION_INFO.git,
                    VERSION_INFO.package,
                    VERSION_INFO.proto,
                    VERSION_INFO.rustc,
                    VERSION_INFO.solana,
                    VERSION_INFO.version,
                ])
                .inc();
        });

        let shutdown = Arc::new(Notify::new());
        let mut debug_clients_statuses = None;
        if let Some(ConfigPrometheus { address }) = config {
            if let Some(debug_clients_rx) = debug_clients_rx {
                debug_clients_statuses = Some(DebugClientStatuses::new(debug_clients_rx));
            }
            let debug_clients_statuses2 = debug_clients_statuses.clone();

            let shutdown = Arc::clone(&shutdown);
            let listener = TcpListener::bind(&address).await?;
            info!("start prometheus server: {address}");
            tokio::spawn(async move {
                loop {
                    let stream = tokio::select! {
                        () = shutdown.notified() => break,
                        maybe_conn = listener.accept() => {
                            match maybe_conn {
                                Ok((stream, _addr)) => stream,
                                Err(error) => {
                                    error!("failed to accept new connection: {error}");
                                    break;
                                }
                            }
                        }
                    };
                    let debug_clients_statuses = debug_clients_statuses2.clone();
                    tokio::spawn(async move {
                        if let Err(error) = ServerBuilder::new(TokioExecutor::new())
                            .serve_connection(
                                TokioIo::new(stream),
                                service_fn(move |req: Request<BodyIncoming>| {
                                    let debug_clients_statuses = debug_clients_statuses.clone();
                                    async move {
                                        match req.uri().path() {
                                            "/metrics" => metrics_handler(),
                                            "/debug_clients" => {
                                                if let Some(debug_clients_statuses) =
                                                    &debug_clients_statuses
                                                {
                                                    let (status, body) =
                                                        match debug_clients_statuses
                                                            .get_statuses()
                                                            .await
                                                        {
                                                            Ok(body) => (StatusCode::OK, body),
                                                            Err(error) => (
                                                                StatusCode::INTERNAL_SERVER_ERROR,
                                                                error.to_string(),
                                                            ),
                                                        };
                                                    Response::builder().status(status).body(
                                                        BodyFull::new(Bytes::from(body)).boxed(),
                                                    )
                                                } else {
                                                    not_found_handler()
                                                }
                                            }
                                            _ => not_found_handler(),
                                        }
                                    }
                                }),
                            )
                            .await
                        {
                            error!("failed to handle request: {error}");
                        }
                    });
                }
            });
        }

        Ok(PrometheusService {
            debug_clients_statuses,
            shutdown,
        })
    }

    pub fn shutdown(self) {
        drop(self.debug_clients_statuses);
        self.shutdown.notify_one();
    }
}

fn metrics_handler() -> http::Result<Response<BoxBody<Bytes, Infallible>>> {
    let metrics = TextEncoder::new()
        .encode_to_string(&REGISTRY.gather())
        .unwrap_or_else(|error| {
            error!("could not encode custom metrics: {}", error);
            String::new()
        });
    Response::builder()
        .status(StatusCode::OK)
        .header("Content-Type", TEXT_FORMAT)
        .body(BodyFull::new(Bytes::from(metrics)).boxed())
}

fn not_found_handler() -> http::Result<Response<BoxBody<Bytes, Infallible>>> {
    Response::builder()
        .status(StatusCode::NOT_FOUND)
        .body(BodyEmpty::new().boxed())
}

pub fn update_slot_status(status: &GeyserSlosStatus, slot: u64) {
    SLOT_STATUS
        .with_label_values(&[status.as_str()])
        .set(slot as i64);
}

pub fn update_slot_plugin_status(status: SlotStatus, slot: u64) {
    SLOT_STATUS_PLUGIN
        .with_label_values(&[status.as_str()])
        .set(slot as i64);
}

pub fn update_invalid_blocks(reason: impl AsRef<str>) {
    INVALID_FULL_BLOCKS
        .with_label_values(&[reason.as_ref()])
        .inc();
    INVALID_FULL_BLOCKS.with_label_values(&["all"]).inc();
}

pub fn message_queue_size_inc() {
    MESSAGE_QUEUE_SIZE.inc()
}

pub fn message_queue_size_dec() {
    MESSAGE_QUEUE_SIZE.dec()
}

pub fn connections_total_inc() {
    CONNECTIONS_TOTAL.inc()
}

pub fn connections_total_dec() {
    CONNECTIONS_TOTAL.dec()
}

pub fn update_subscriptions(endpoint: &str, old: Option<&Filter>, new: Option<&Filter>) {
    for (multiplier, filter) in [(-1, old), (1, new)] {
        if let Some(filter) = filter {
            SUBSCRIPTIONS_TOTAL
                .with_label_values(&[endpoint, "grpc_total"])
                .add(multiplier);

            for (name, value) in filter.get_metrics() {
                SUBSCRIPTIONS_TOTAL
                    .with_label_values(&[endpoint, name])
                    .add((value as i64) * multiplier);
            }
        }
    }
}

pub fn missed_status_message_inc(status: SlotStatus) {
    MISSED_STATUS_MESSAGE
        .with_label_values(&[status.as_str()])
        .inc()
}

pub fn update_slot_status_event_time(slot: u64, status: &GeyserSlosStatus) {
    SLOT_STATUS_EVENT_TIME
        .with_label_values(&[slot.to_string().as_str(), status.as_str()])
        .set(Utc::now().timestamp_micros());
}

pub fn update_slot_status_plugin_event_time(slot: u64, status: SlotStatus) {
    SLOT_STATUS_PLUGIN_EVENT_TIME
        .with_label_values(&[slot.to_string().as_str(), status.as_str()])
        .set(Utc::now().timestamp_micros());
}

pub fn update_block_receiving_delay(slot: u64, point: &str, start_time: i64) {
    let utc_start_datetime: DateTime<Utc> = DateTime::from_timestamp(start_time, 0).unwrap();
    let d = (Utc::now() - utc_start_datetime).num_milliseconds();
    BLOCK_RECEIVING_DELAY
        .with_label_values(&[slot.to_string().as_str(), point])
        .observe(d as f64);
}<|MERGE_RESOLUTION|>--- conflicted
+++ resolved
@@ -13,16 +13,11 @@
         server::conn::auto::Builder as ServerBuilder,
     },
     log::{error, info},
-<<<<<<< HEAD
-    prometheus::{IntCounterVec, IntGauge, IntGaugeVec, Opts, Registry, TextEncoder},
-    solana_clock::Slot,
-=======
     prometheus::{
         HistogramOpts, HistogramVec, IntCounterVec, IntGauge, IntGaugeVec, Opts, Registry,
         TextEncoder, TEXT_FORMAT,
     },
     solana_sdk::clock::Slot,
->>>>>>> 96fbf842
     std::{
         collections::{hash_map::Entry as HashMapEntry, HashMap},
         convert::Infallible,
