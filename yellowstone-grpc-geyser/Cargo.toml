[package]
name = "yellowstone-grpc-geyser"
version = "1.9.1+solana.1.16.16"
authors = ["Triton One"]
edition = "2021"
description = "Yellowstone gRPC Geyser Plugin"
publish = false

[lib]
crate-type = ["cdylib", "rlib"]

[[bin]]
name = "config-check"

[dependencies]
anyhow = "1.0.62"
base64 = "0.21.0"
bincode = "1.3.3"
bs58 = "0.4.0"
<<<<<<< HEAD
clap = { version = "4.3.0", features = ["cargo", "derive"] }
crossbeam-channel = "0.5.8"
=======
clap = { version = "4.3.24", features = ["cargo", "derive"] }
>>>>>>> a915f080
futures = "0.3.24"
hyper = { version = "0.14.20", features = ["server"] }
lazy_static = "1.4.0"
log = "0.4.17"
prometheus = "0.13.2"
serde = { version = "1.0.145", features = ["derive"] }
serde_json = "1.0.86"
solana-geyser-plugin-interface = "=1.16.16"
solana-logger = "=1.16.16"
solana-sdk = "=1.16.16"
solana-transaction-status = "=1.16.16"
spl-token-2022 = "0.9.0"
tokio = { version = "1.32.0", features = ["rt-multi-thread", "macros", "time", "fs"] }
tokio-stream = "0.1.11"
tonic = { version = "0.10.2", features = ["gzip", "tls", "tls-roots"] }
tonic-health = "0.10.2"
yellowstone-grpc-proto = { path = "../yellowstone-grpc-proto" }

[build-dependencies]
anyhow = "1.0.62"
cargo-lock = "9.0.0"
git-version = "0.3.5"
vergen = { version = "8.2.1", features = ["build", "rustc"] }<|MERGE_RESOLUTION|>--- conflicted
+++ resolved
@@ -17,12 +17,8 @@
 base64 = "0.21.0"
 bincode = "1.3.3"
 bs58 = "0.4.0"
-<<<<<<< HEAD
-clap = { version = "4.3.0", features = ["cargo", "derive"] }
+clap = { version = "4.3.24", features = ["cargo", "derive"] }
 crossbeam-channel = "0.5.8"
-=======
-clap = { version = "4.3.24", features = ["cargo", "derive"] }
->>>>>>> a915f080
 futures = "0.3.24"
 hyper = { version = "0.14.20", features = ["server"] }
 lazy_static = "1.4.0"
