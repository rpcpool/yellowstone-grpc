--- conflicted
+++ resolved
@@ -166,16 +166,9 @@
 message GetSlotRequest {}
 message GetSlotResponse {
   uint64 slot = 1;
-<<<<<<< HEAD
-}
-
-message IsBlockhashValidRequest {
-  string blockhash = 1;
 }
 
 message IsBlockhashValidResponse {
   uint64 slot = 1;
   bool valid = 2;
-=======
->>>>>>> 8ee39a04
 }