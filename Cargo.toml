[workspace]
resolver = "2"
members = [
    "examples/rust", # 1.13.0+solana.1.18.22
<<<<<<< HEAD
    "yellowstone-grpc-client", # 1.15.0+solana.1.18.22
    "yellowstone-grpc-geyser", # 1.15.1+solana.1.18.22
    "yellowstone-grpc-proto", # 1.14.0+solana.1.18.22
=======
    "yellowstone-grpc-client", # 1.15.2+solana.1.18.22
    "yellowstone-grpc-geyser", # 1.15.0+solana.1.18.22
    "yellowstone-grpc-proto", # 1.14.2+solana.1.18.22
>>>>>>> 6295d58d
    "yellowstone-grpc-tools", # 1.0.0-rc.11+solana.1.18.22
]

[workspace.package]
authors = ["Triton One"]
edition = "2021"
homepage = "https://triton.one"
repository = "https://github.com/rpcpool/yellowstone-grpc"
license = "AGPL-3.0"
keywords = ["solana"]

[workspace.dependencies]
anyhow = "1.0.62"
async-trait = "0.1.73"
atty = "0.2.14"
backoff = "0.4.0"
base64 = "0.21.0"
bincode = "1.3.3"
bs58 = "0.4.0"
bytes = "1.3.0"
cargo-lock = "9.0.0"
chrono = "0.4.26"
clap = "4.3.0"
const-hex = "1.6.2"
crossbeam-channel = "0.5.8"
env_logger = "0.10.0"
futures = "0.3.24"
git-version = "0.3.5"
google-cloud-googleapis = "0.11.0"
google-cloud-pubsub = "0.21.0"
hex = "0.4.3"
hostname = "0.3.1"
http = "0.2.8"
hyper = "0.14.27"
json5 = "0.4.1"
lazy_static = "1.4.0"
local-ip-address = "0.6.1"
log = "0.4.17"
maplit = "1.0.2"
prometheus = "0.13.2"
prost = "0.12.1"
protobuf-src = "1.1.0"
rdkafka = "0.34.0"
scylla = "0.13.0"
serde = "1.0.145"
serde_json = "1.0.86"
serde_yaml = "0.9.25"
sha2 = "0.10.7"
solana-account-decoder = "=1.18.22"
solana-geyser-plugin-interface = "=1.18.22"
solana-logger = "=1.18.22"
solana-sdk = "=1.18.22"
solana-transaction-status = "=1.18.22"
spl-token-2022 = "0.9.0"
thiserror = "1.0"
tokio = "1.21.2"
tokio-stream = "0.1.11"
tonic = "0.10.2"
tonic-build = "0.10.2"
tonic-health = "0.10.2"
tracing = "0.1.37"
tracing-subscriber = "0.3.17"
uuid = "1.8.0"
vergen = "8.2.1"
yellowstone-grpc-client = { path = "yellowstone-grpc-client", version = "=1.15.2+solana.1.18.22" }
yellowstone-grpc-proto = { path = "yellowstone-grpc-proto", version = "=1.14.2+solana.1.18.22" }

[profile.release]
lto = true
codegen-units = 1<|MERGE_RESOLUTION|>--- conflicted
+++ resolved
@@ -2,15 +2,9 @@
 resolver = "2"
 members = [
     "examples/rust", # 1.13.0+solana.1.18.22
-<<<<<<< HEAD
-    "yellowstone-grpc-client", # 1.15.0+solana.1.18.22
+    "yellowstone-grpc-client", # 1.15.2+solana.1.18.22
     "yellowstone-grpc-geyser", # 1.15.1+solana.1.18.22
-    "yellowstone-grpc-proto", # 1.14.0+solana.1.18.22
-=======
-    "yellowstone-grpc-client", # 1.15.2+solana.1.18.22
-    "yellowstone-grpc-geyser", # 1.15.0+solana.1.18.22
     "yellowstone-grpc-proto", # 1.14.2+solana.1.18.22
->>>>>>> 6295d58d
     "yellowstone-grpc-tools", # 1.0.0-rc.11+solana.1.18.22
 ]
 
