--- conflicted
+++ resolved
@@ -1,18 +1,10 @@
 [workspace]
 resolver = "2"
 members = [
-<<<<<<< HEAD
-    "examples/rust", # 9.0.0
-    "yellowstone-grpc-client", # 9.0.0
-    "yellowstone-grpc-geyser", # 9.0.0
-    "yellowstone-grpc-proto", # 9.0.0
-    "yellowstone-grpc-geyser2", # 0.1.0
-=======
     "examples/rust", # 10.1.1
     "yellowstone-grpc-client", # 10.1.1
     "yellowstone-grpc-geyser", # 10.1.1
     "yellowstone-grpc-proto", # 10.1.1
->>>>>>> 0108ddb8
 ]
 exclude = [
     "yellowstone-grpc-client-nodejs/solana-encoding-wasm", # 3.0.0
@@ -28,32 +20,6 @@
 publish = false
 
 [workspace.dependencies]
-<<<<<<< HEAD
-affinity = "~0.1.2"
-agave-geyser-plugin-interface = "=2.3.6"
-anyhow = "1"
-backoff = "~0.4.0"
-base64 = "~0.22.1"
-bincode = "1"
-bs58 = "~0.5.1"
-bytes = "1"
-cargo-lock = "10"
-chrono = "~0.4.26"
-clap = "4"
-criterion = "~0.5.1"
-crossbeam-channel = "~0.5.8"
-env_logger = "~0.11.3"
-futures = "~0.3.24"
-git-version = "~0.3.5"
-hex = "~0.4.3"
-hostname = "~0.4.0"
-http = "~1.1.0"
-http-body-util = "~0.1.2"
-humantime-serde = "~1.1.1"
-hyper = "~1.4.1"
-hyper-util = "~0.1.7"
-indicatif = "~0.17.9"
-=======
 affinity = "0.1.2"
 agave-geyser-plugin-interface = "3.0.0"
 anyhow = "1.0.98"
@@ -78,7 +44,6 @@
 hyper = "1.4.1"
 hyper-util = "0.1.7"
 indicatif = "0.18.0"
->>>>>>> 0108ddb8
 lazy_static = "1.4.0"
 local-ip-address = "0.6.1"
 log = "0.4.17"
@@ -88,43 +53,6 @@
 prost-types = "0.14.0"
 prost_011 = { package = "prost", version = "0.11.9" }
 protobuf-src = "1.1.0"
-<<<<<<< HEAD
-rand = "~0.9.2"
-serde = "~1.0.145"
-serde_json = "~1.0.86"
-solana-account = "2"
-solana-account-decoder = "2"
-solana-clock = "2"
-solana-commitment-config = "2"
-solana-hash = "2"
-solana-keypair = "2"
-solana-logger = "2"
-solana-message = "2"
-solana-program-option = "2"
-solana-program-pack = "2"
-solana-pubkey = "2"
-solana-signature = "2"
-solana-signer = "2"
-solana-storage-proto = "2"
-solana-transaction = "2"
-solana-transaction-context = "2"
-solana-transaction-error = "2"
-solana-transaction-status = "2"
-smallvec = "1"
-spl-token-2022 = "8"
-thiserror = "1"
-tokio = "1"
-tokio-stream = "~0.1.17"
-tokio-util = "0"
-tonic = "~0.14.0"
-tonic-build = "~0.14.0"
-tonic-prost = "~0.14.0"
-tonic-prost-build = "~0.14.0"
-tonic-health = "~0.14.0"
-vergen = "9"
-yellowstone-grpc-client = { path = "yellowstone-grpc-client", version = "9.0.0" }
-yellowstone-grpc-proto = { path = "yellowstone-grpc-proto", version = "9.0.0", default-features = false }
-=======
 serde = "1.0.145"
 serde_json = "1.0.86"
 solana-account = "3.0.0"
@@ -156,7 +84,6 @@
 vergen = "9.0.6"
 yellowstone-grpc-client = { path = "yellowstone-grpc-client", version = "10.1.0" }
 yellowstone-grpc-proto = { path = "yellowstone-grpc-proto", version = "10.1.0", default-features = false }
->>>>>>> 0108ddb8
 
 [workspace.lints.clippy]
 clone_on_ref_ptr = "deny"
